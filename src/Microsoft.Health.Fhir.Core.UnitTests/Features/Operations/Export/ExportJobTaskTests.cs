﻿// -------------------------------------------------------------------------------------------------
// Copyright (c) Microsoft Corporation. All rights reserved.
// Licensed under the MIT License (MIT). See LICENSE in the repo root for license information.
// -------------------------------------------------------------------------------------------------

using System;
using System.Collections.Generic;
using System.Globalization;
using System.Linq.Expressions;
using System.Net;
using System.Text;
using System.Threading;
using System.Threading.Tasks;
using Hl7.Fhir.ElementModel;
using Microsoft.Extensions.Logging.Abstractions;
using Microsoft.Extensions.Options;
using Microsoft.Health.Core.Internal;
using Microsoft.Health.Fhir.Core.Configs;
using Microsoft.Health.Fhir.Core.Exceptions;
using Microsoft.Health.Fhir.Core.Features.Operations;
using Microsoft.Health.Fhir.Core.Features.Operations.Export;
using Microsoft.Health.Fhir.Core.Features.Operations.Export.ExportDestinationClient;
using Microsoft.Health.Fhir.Core.Features.Operations.Export.Models;
using Microsoft.Health.Fhir.Core.Features.Persistence;
using Microsoft.Health.Fhir.Core.Features.Search;
using Microsoft.Health.Fhir.Core.Models;
using Microsoft.Health.Fhir.Core.UnitTests.Extensions;
using Microsoft.Health.Test.Utilities;
using NSubstitute;
using Xunit;

namespace Microsoft.Health.Fhir.Core.UnitTests.Features.Operations.Export
{
    public class ExportJobTaskTests
    {
        private const string PatientFileName = "Patient.ndjson";
        private const string ObservationFileName = "Observation.ndjson";
        private const string EncounterFileName = "Encounter.ndjson";
        private static readonly WeakETag _weakETag = WeakETag.FromVersionId("0");

        private ExportJobRecord _exportJobRecord;
        private InMemoryExportDestinationClient _inMemoryDestinationClient = new InMemoryExportDestinationClient();

        private readonly IFhirOperationDataStore _fhirOperationDataStore = Substitute.For<IFhirOperationDataStore>();
        private readonly ExportJobConfiguration _exportJobConfiguration = new ExportJobConfiguration();
        private readonly ISearchService _searchService = Substitute.For<ISearchService>();
        private readonly IResourceToByteArraySerializer _resourceToByteArraySerializer = Substitute.For<IResourceToByteArraySerializer>();
        private readonly IResourceDeserializer _resourceDeserializer = Substitute.For<IResourceDeserializer>();
        private readonly IGroupMemberExtractor _groupMemberExtractor = Substitute.For<IGroupMemberExtractor>();

        private readonly ExportJobTask _exportJobTask;

        private readonly CancellationTokenSource _cancellationTokenSource = new CancellationTokenSource();
        private readonly CancellationToken _cancellationToken;

        private ExportJobOutcome _lastExportJobOutcome;

        public ExportJobTaskTests()
        {
            _cancellationToken = _cancellationTokenSource.Token;
            SetupExportJobRecordAndOperationDataStore();

            _resourceToByteArraySerializer.Serialize(Arg.Any<ResourceElement>()).Returns(x => Encoding.UTF8.GetBytes(x.ArgAt<ResourceElement>(0).Instance.Value.ToString()));
            _resourceDeserializer.Deserialize(Arg.Any<ResourceWrapper>()).Returns(x => new ResourceElement(ElementNode.FromElement(ElementNode.ForPrimitive(x.ArgAt<ResourceWrapper>(0).ResourceId))));

            _exportJobTask = new ExportJobTask(
                () => _fhirOperationDataStore.CreateMockScope(),
                Options.Create(_exportJobConfiguration),
                () => _searchService.CreateMockScope(),
                _groupMemberExtractor,
                _resourceToByteArraySerializer,
                _inMemoryDestinationClient,
                _resourceDeserializer,
                null,
                NullLogger<ExportJobTask>.Instance);
        }

        [Fact]
        public async Task GivenAJob_WhenExecuted_ThenCorrectSearchIsPerformed()
        {
            bool capturedSearch = false;

            var exportJobRecordWithOneResource = CreateExportJobRecord(
                exportJobType: ExportJobType.Patient,
                maximumNumberOfResourcesPerQuery: 1);

            SetupExportJobRecordAndOperationDataStore(exportJobRecordWithOneResource);

            // First search should not have continuation token in the list of query parameters.
            _searchService.SearchAsync(
                null,
                Arg.Is(CreateQueryParametersExpression(KnownResourceTypes.Patient)),
                _cancellationToken)
                .Returns(x =>
                {
                    capturedSearch = true;

                    return CreateSearchResult();
                });

            await _exportJobTask.ExecuteAsync(_exportJobRecord, _weakETag, _cancellationToken);

            Assert.True(capturedSearch);
        }

        [Fact]
        public async Task GivenAJobWithSinceParameter_WhenExecuted_ThenCorrectSearchIsPerformed()
        {
            bool capturedSearch = false;

            var exportJobRecordWithSince = CreateExportJobRecord(
                exportJobType: ExportJobType.Patient,
                since: PartialDateTime.MinValue,
                maximumNumberOfResourcesPerQuery: 1);

            SetupExportJobRecordAndOperationDataStore(exportJobRecordWithSince);

            // First search should not have continuation token in the list of query parameters.
            _searchService.SearchAsync(
                null,
                Arg.Is(CreateQueryParametersExpression(_exportJobRecord.Since, KnownResourceTypes.Patient)),
                _cancellationToken)
                .Returns(x =>
                {
                    capturedSearch = true;

                    return CreateSearchResult();
                });

            await _exportJobTask.ExecuteAsync(_exportJobRecord, _weakETag, _cancellationToken);

            Assert.True(capturedSearch);
        }

        [Fact]
        public async Task GivenThereAreTwoPagesOfSearchResults_WhenExecuted_ThenCorrectSearchIsPerformed()
        {
            const string continuationToken = "ct";

            var exportJobRecordWithOneResource = CreateExportJobRecord(
                exportJobType: ExportJobType.Patient,
                maximumNumberOfResourcesPerQuery: 1);

            SetupExportJobRecordAndOperationDataStore(exportJobRecordWithOneResource);

            // First search returns a search result with continuation token.
            _searchService.SearchAsync(
                null,
                Arg.Is(CreateQueryParametersExpression(KnownResourceTypes.Patient)),
                _cancellationToken)
                .Returns(CreateSearchResult(continuationToken: continuationToken));

            bool capturedSearch = false;

            // Second search returns a search result without continuation token.
            _searchService.SearchAsync(
                null,
                Arg.Is(CreateQueryParametersExpressionWithContinuationToken(continuationToken, KnownResourceTypes.Patient)),
                _cancellationToken)
                .Returns(x =>
                {
                    capturedSearch = true;

                    return CreateSearchResult();
                });

            await _exportJobTask.ExecuteAsync(_exportJobRecord, _weakETag, _cancellationToken);

            Assert.True(capturedSearch);
        }

        [Fact]
        public async Task GivenThereAreTwoPagesOfSearchResultsWithSinceParameter_WhenExecuted_ThenCorrectSearchIsPerformed()
        {
            const string continuationToken = "ct";

            var exportJobRecordWithSince = CreateExportJobRecord(
                exportJobType: ExportJobType.Patient,
                since: PartialDateTime.MinValue,
                maximumNumberOfResourcesPerQuery: 1);
            SetupExportJobRecordAndOperationDataStore(exportJobRecordWithSince);

            // First search returns a search result with continuation token.
            _searchService.SearchAsync(
                null,
                Arg.Is(CreateQueryParametersExpression(_exportJobRecord.Since, KnownResourceTypes.Patient)),
                _cancellationToken)
                .Returns(CreateSearchResult(continuationToken: continuationToken));

            bool capturedSearch = false;

            // Second search returns a search result without continuation token.
            _searchService.SearchAsync(
                null,
                Arg.Is(CreateQueryParametersExpressionWithContinuationToken(continuationToken, _exportJobRecord.Since, KnownResourceTypes.Patient)),
                _cancellationToken)
                .Returns(x =>
                {
                    capturedSearch = true;

                    return CreateSearchResult();
                });

            await _exportJobTask.ExecuteAsync(_exportJobRecord, _weakETag, _cancellationToken);

            Assert.True(capturedSearch);
        }

        [Fact]
        public async Task GivenThereAreMultiplePagesOfSearchResults_WhenExecuted_ThenCorrectSearchIsPerformed()
        {
            const string continuationToken = "ct";

            var exportJobRecordWithOneResource = CreateExportJobRecord(
                exportJobType: ExportJobType.Patient,
                maximumNumberOfResourcesPerQuery: 1);

            SetupExportJobRecordAndOperationDataStore(exportJobRecordWithOneResource);

            // First search returns a search result with continuation token.
            _searchService.SearchAsync(
                null,
                Arg.Is(CreateQueryParametersExpression(KnownResourceTypes.Patient)),
                _cancellationToken)
                .Returns(CreateSearchResult(continuationToken: continuationToken));

            bool firstCapturedSearch = false;
            string newContinuationToken = "newCt";

            // Second search returns a search result with continuation token.
            _searchService.SearchAsync(
                null,
                Arg.Is(CreateQueryParametersExpressionWithContinuationToken(continuationToken, KnownResourceTypes.Patient)),
                _cancellationToken)
                .Returns(x =>
                {
                    firstCapturedSearch = true;

                    return CreateSearchResult(continuationToken: newContinuationToken);
                });

            bool secondCapturedSearch = false;

            // Third search returns a search result without continuation token.
            _searchService.SearchAsync(
                null,
                Arg.Is(CreateQueryParametersExpressionWithContinuationToken(newContinuationToken, KnownResourceTypes.Patient)),
                _cancellationToken)
                .Returns(x =>
                {
                    secondCapturedSearch = true;

                    return CreateSearchResult();
                });

            await _exportJobTask.ExecuteAsync(_exportJobRecord, _weakETag, _cancellationToken);

            Assert.True(firstCapturedSearch);
            Assert.True(secondCapturedSearch);
        }

        [Fact]
        public async Task GivenThereAreMultiplePagesOfSearchResultsWithSinceParameter_WhenExecuted_ThenCorrectSearchIsPerformed()
        {
            const string continuationToken = "ct";

            var exportJobRecordWithSince = CreateExportJobRecord(
                exportJobType: ExportJobType.Patient,
                since: PartialDateTime.MinValue,
                maximumNumberOfResourcesPerQuery: 1);
            SetupExportJobRecordAndOperationDataStore(exportJobRecordWithSince);

            // First search returns a search result with continuation token.
            _searchService.SearchAsync(
                null,
                Arg.Is(CreateQueryParametersExpression(_exportJobRecord.Since, KnownResourceTypes.Patient)),
                _cancellationToken)
                .Returns(CreateSearchResult(continuationToken: continuationToken));

            bool firstCapturedSearch = false;
            string newContinuationToken = "newCt";

            // Second search returns a search result with continuation token.
            _searchService.SearchAsync(
                null,
                Arg.Is(CreateQueryParametersExpressionWithContinuationToken(continuationToken, _exportJobRecord.Since, KnownResourceTypes.Patient)),
                _cancellationToken)
                .Returns(x =>
                {
                    firstCapturedSearch = true;

                    return CreateSearchResult(continuationToken: newContinuationToken);
                });

            bool secondCapturedSearch = false;

            // Third search returns a search result without continuation token.
            _searchService.SearchAsync(
                null,
                Arg.Is(CreateQueryParametersExpressionWithContinuationToken(newContinuationToken, _exportJobRecord.Since, KnownResourceTypes.Patient)),
                _cancellationToken)
                .Returns(x =>
                {
                    secondCapturedSearch = true;

                    return CreateSearchResult();
                });

            await _exportJobTask.ExecuteAsync(_exportJobRecord, _weakETag, _cancellationToken);

            Assert.True(firstCapturedSearch);
            Assert.True(secondCapturedSearch);
        }

        private Expression<Predicate<IReadOnlyList<Tuple<string, string>>>> CreateQueryParametersExpression(string resourceType)
        {
            return arg => arg != null &&
                Tuple.Create("_count", "1").Equals(arg[0]) &&
                Tuple.Create("_lastUpdated", $"le{_exportJobRecord.QueuedTime.ToString("o")}").Equals(arg[1]) &&
                Tuple.Create("_type", resourceType).Equals(arg[2]);
        }

        private Expression<Predicate<IReadOnlyList<Tuple<string, string>>>> CreateQueryParametersExpression(PartialDateTime since, string resourceType)
        {
            return arg => arg != null &&
                Tuple.Create("_count", "1").Equals(arg[0]) &&
                Tuple.Create("_lastUpdated", $"le{_exportJobRecord.QueuedTime.ToString("o")}").Equals(arg[1]) &&
                Tuple.Create("_lastUpdated", $"ge{since}").Equals(arg[2]) &&
                Tuple.Create("_type", resourceType).Equals(arg[3]);
        }

        private Expression<Predicate<IReadOnlyList<Tuple<string, string>>>> CreateQueryParametersExpressionWithContinuationToken(string continuationToken, string resourceType)
        {
            return arg => arg != null &&
                Tuple.Create("_count", "1").Equals(arg[0]) &&
                Tuple.Create("_lastUpdated", $"le{_exportJobRecord.QueuedTime.ToString("o")}").Equals(arg[1]) &&
                Tuple.Create("_type", resourceType).Equals(arg[2]) &&
                Tuple.Create("ct", continuationToken).Equals(arg[3]);
        }

        private Expression<Predicate<IReadOnlyList<Tuple<string, string>>>> CreateQueryParametersExpressionWithContinuationToken(string continuationToken, PartialDateTime since, string resourceType)
        {
            return arg => arg != null &&
                Tuple.Create("_count", "1").Equals(arg[0]) &&
                Tuple.Create("_lastUpdated", $"le{_exportJobRecord.QueuedTime.ToString("o")}").Equals(arg[1]) &&
                Tuple.Create("_lastUpdated", $"ge{since}").Equals(arg[2]) &&
                Tuple.Create("_type", resourceType).Equals(arg[3]) &&
                Tuple.Create("ct", continuationToken).Equals(arg[4]);
        }

        [Fact]
        public async Task GivenSearchSucceeds_WhenExecuted_ThenJobStatusShouldBeUpdatedToCompleted()
        {
            _searchService.SearchAsync(
                Arg.Any<string>(),
                Arg.Any<IReadOnlyList<Tuple<string, string>>>(),
                _cancellationToken)
                .Returns(x => CreateSearchResult());

            DateTimeOffset endTimestamp = DateTimeOffset.UtcNow;

            using (Mock.Property(() => ClockResolver.UtcNowFunc, () => endTimestamp))
            {
                await _exportJobTask.ExecuteAsync(_exportJobRecord, _weakETag, _cancellationToken);
            }

            Assert.NotNull(_lastExportJobOutcome);
            Assert.Equal(OperationStatus.Completed, _lastExportJobOutcome.JobRecord.Status);
            Assert.Equal(endTimestamp, _lastExportJobOutcome.JobRecord.EndTime);
        }

        [Fact]
        public async Task GivenSearchFailed_WhenExecuted_ThenJobStatusShouldBeUpdatedToFailed()
        {
            _searchService.SearchAsync(
                Arg.Any<string>(),
                Arg.Any<IReadOnlyList<Tuple<string, string>>>(),
                _cancellationToken)
                .Returns<SearchResult>(x =>
                {
                    throw new Exception();
                });

            DateTimeOffset endTimestamp = DateTimeOffset.UtcNow;

            using (Mock.Property(() => ClockResolver.UtcNowFunc, () => endTimestamp))
            {
                await _exportJobTask.ExecuteAsync(_exportJobRecord, _weakETag, _cancellationToken);
            }

            Assert.NotNull(_lastExportJobOutcome);
            Assert.Equal(OperationStatus.Failed, _lastExportJobOutcome.JobRecord.Status);
            Assert.Equal(endTimestamp, _lastExportJobOutcome.JobRecord.EndTime);
            Assert.False(string.IsNullOrWhiteSpace(_lastExportJobOutcome.JobRecord.FailureDetails.FailureReason));
        }

        [Theory]
        [InlineData(0, null)] // Because it fails to perform the 1st search, the file will not be created.
        [InlineData(1, "")] // Because it fails to perform the 2nd search, the file is created but nothing is committed.
        [InlineData(2, "")] // Because it fails to perform the 3rd search, the file is created but nothing is committed.
        [InlineData(3, "012")] // Because it fails to perform the 4th search, the file is created and the first 3 pages are committed.
        [InlineData(4, "012")] // Because it fails to perform the 5th search, the file is created and the first 3 pages are committed.
        [InlineData(5, "012")] // Because it fails to perform the 6th search, the file is created and the first 3 pages are committed.
        [InlineData(6, "012345")] // Because it fails to perform the 7th search, the file is created and the first 6 pages are committed.
        public async Task GivenVariousNumberOfSuccessfulSearch_WhenExecuted_ThenItShouldCommitAtScheduledPage(int numberOfSuccessfulPages, string expectedIds)
        {
            var exportJobRecordWithCommitPages = CreateExportJobRecord(
                numberOfPagesPerCommit: 3);
            SetupExportJobRecordAndOperationDataStore(exportJobRecordWithCommitPages);

            int numberOfCalls = 0;

            _searchService.SearchAsync(
                Arg.Any<string>(),
                Arg.Any<IReadOnlyList<Tuple<string, string>>>(),
                _cancellationToken)
                .Returns(x =>
                {
                    int count = numberOfCalls++;

                    if (count == numberOfSuccessfulPages)
                    {
                        throw new Exception();
                    }

                    return CreateSearchResult(
                        new[]
                        {
                            CreateSearchResultEntry(count.ToString(CultureInfo.InvariantCulture), "Patient"),
                        },
                        continuationToken: "ct");
                });

            await _exportJobTask.ExecuteAsync(_exportJobRecord, _weakETag, _cancellationToken);

            string actualIds = _inMemoryDestinationClient.GetExportedData(new Uri(PatientFileName, UriKind.Relative));

            Assert.Equal(expectedIds, actualIds);
        }

        [Fact]
        public async Task GivenNumberOfSearch_WhenExecuted_ThenItShouldCommitOneLastTime()
        {
            var exportJobRecordWithCommitPages = CreateExportJobRecord(
                 numberOfPagesPerCommit: 2);
            SetupExportJobRecordAndOperationDataStore(exportJobRecordWithCommitPages);

            SearchResult searchResultWithContinuationToken = CreateSearchResult(continuationToken: "ct");

            int numberOfCalls = 0;

            _searchService.SearchAsync(
                Arg.Any<string>(),
                Arg.Any<IReadOnlyList<Tuple<string, string>>>(),
                _cancellationToken)
                .Returns(x =>
                {
                    int count = numberOfCalls++;

                    if (count == 5)
                    {
                        return CreateSearchResult();
                    }

                    return CreateSearchResult(
                        new[]
                        {
                            CreateSearchResultEntry(count.ToString(CultureInfo.InvariantCulture), "Patient"),
                        },
                        continuationToken: "ct");
                });

            await _exportJobTask.ExecuteAsync(_exportJobRecord, _weakETag, _cancellationToken);

            string actualIds = _inMemoryDestinationClient.GetExportedData(new Uri(PatientFileName, UriKind.Relative));

            // All of the ids should be present since it should have committed one last time after all the results were exported.
            Assert.Equal("01234", actualIds);
        }

        [Fact]
        public async Task GivenConnectingToDestinationFails_WhenExecuted_ThenJobStatusShouldBeUpdatedToFailed()
        {
            // Setup export destination client.
            string connectionFailure = "failedToConnectToDestination";
            IExportDestinationClient mockExportDestinationClient = Substitute.For<IExportDestinationClient>();
            mockExportDestinationClient.ConnectAsync(Arg.Any<ExportJobConfiguration>(), Arg.Any<CancellationToken>(), Arg.Any<string>())
                .Returns<Task>(x => throw new DestinationConnectionException(connectionFailure, HttpStatusCode.BadRequest));

            var exportJobTask = new ExportJobTask(
                () => _fhirOperationDataStore.CreateMockScope(),
                Options.Create(_exportJobConfiguration),
                () => _searchService.CreateMockScope(),
                _groupMemberExtractor,
                _resourceToByteArraySerializer,
                mockExportDestinationClient,
                _resourceDeserializer,
                null,
                NullLogger<ExportJobTask>.Instance);

            await exportJobTask.ExecuteAsync(_exportJobRecord, _weakETag, _cancellationToken);

            Assert.NotNull(_lastExportJobOutcome);
            Assert.Equal(OperationStatus.Failed, _lastExportJobOutcome.JobRecord.Status);
            Assert.Equal(connectionFailure, _lastExportJobOutcome.JobRecord.FailureDetails.FailureReason);
            Assert.Equal(HttpStatusCode.BadRequest, _lastExportJobOutcome.JobRecord.FailureDetails.FailureStatusCode);
        }

        [Fact]
        public async Task GivenStorageAccountConnectionDidNotChange_WhenExecuted_ThenJobShouldBeCompleted()
        {
            ExportJobConfiguration exportJobConfiguration = new ExportJobConfiguration();
            exportJobConfiguration.StorageAccountConnection = "connection";
            exportJobConfiguration.StorageAccountUri = string.Empty;

            var exportJobRecordWithConnection = CreateExportJobRecord(
                exportJobType: ExportJobType.Patient,
                storageAccountConnectionHash: Microsoft.Health.Core.Extensions.StringExtensions.ComputeHash(exportJobConfiguration.StorageAccountConnection));
            SetupExportJobRecordAndOperationDataStore(exportJobRecordWithConnection);

            var exportJobTask = new ExportJobTask(
                () => _fhirOperationDataStore.CreateMockScope(),
                Options.Create(exportJobConfiguration),
                () => _searchService.CreateMockScope(),
                _groupMemberExtractor,
                _resourceToByteArraySerializer,
                _inMemoryDestinationClient,
                _resourceDeserializer,
                null,
                NullLogger<ExportJobTask>.Instance);

            _searchService.SearchAsync(
               Arg.Any<string>(),
               Arg.Any<IReadOnlyList<Tuple<string, string>>>(),
               _cancellationToken)
               .Returns(x => CreateSearchResult());

            DateTimeOffset endTimestamp = DateTimeOffset.UtcNow;

            using (Mock.Property(() => ClockResolver.UtcNowFunc, () => endTimestamp))
            {
                await exportJobTask.ExecuteAsync(_exportJobRecord, _weakETag, _cancellationToken);
            }

            Assert.NotNull(_lastExportJobOutcome);
            Assert.Equal(OperationStatus.Completed, _lastExportJobOutcome.JobRecord.Status);
            Assert.Equal(endTimestamp, _lastExportJobOutcome.JobRecord.EndTime);
        }

        [Fact]
        public async Task GivenStorageAccountConnectionChanged_WhenExecuted_ThenJobStatusShouldBeUpdatedToFailed()
        {
            string connectionFailure = "Storage account connection string was updated during an export job.";

            var exportJobRecordWithChangedConnection = CreateExportJobRecord(
                exportJobType: ExportJobType.Patient,
                storageAccountConnectionHash: Microsoft.Health.Core.Extensions.StringExtensions.ComputeHash("different connection"));
            SetupExportJobRecordAndOperationDataStore(exportJobRecordWithChangedConnection);

            var exportJobTask = new ExportJobTask(
                () => _fhirOperationDataStore.CreateMockScope(),
                Options.Create(_exportJobConfiguration),
                () => _searchService.CreateMockScope(),
                _groupMemberExtractor,
                _resourceToByteArraySerializer,
                _inMemoryDestinationClient,
                _resourceDeserializer,
                null,
                NullLogger<ExportJobTask>.Instance);

            await exportJobTask.ExecuteAsync(_exportJobRecord, _weakETag, _cancellationToken);

            Assert.NotNull(_lastExportJobOutcome);
            Assert.Equal(OperationStatus.Failed, _lastExportJobOutcome.JobRecord.Status);
            Assert.Equal(connectionFailure, _lastExportJobOutcome.JobRecord.FailureDetails.FailureReason);
            Assert.Equal(HttpStatusCode.BadRequest, _lastExportJobOutcome.JobRecord.FailureDetails.FailureStatusCode);
        }

        [Fact]
        public async Task GivenStorageAccountUriChanged_WhenExecuted_ThenRecordsAreSentToOldStorageAccount()
        {
            var exportJobRecordWithChangedConnection = CreateExportJobRecord(
                exportJobType: ExportJobType.Patient,
                storageAccountConnectionHash: Microsoft.Health.Core.Extensions.StringExtensions.ComputeHash(_exportJobConfiguration.StorageAccountConnection),
                storageAccountUri: "origionalUri");
            SetupExportJobRecordAndOperationDataStore(exportJobRecordWithChangedConnection);

            ExportJobConfiguration configurationWithUri = new ExportJobConfiguration();
            configurationWithUri.StorageAccountUri = "newUri";

            IExportDestinationClient mockDestinationClient = Substitute.For<IExportDestinationClient>();
            ExportJobConfiguration capturedConfiguration = null;
            mockDestinationClient.ConnectAsync(
                Arg.Do<ExportJobConfiguration>(arg => capturedConfiguration = arg),
                Arg.Any<CancellationToken>(),
                Arg.Any<string>())
                .Returns(x =>
            {
                return Task.CompletedTask;
            });

            var exportJobTask = new ExportJobTask(
                () => _fhirOperationDataStore.CreateMockScope(),
                Options.Create(_exportJobConfiguration),
                () => _searchService.CreateMockScope(),
                _groupMemberExtractor,
                _resourceToByteArraySerializer,
                mockDestinationClient,
                _resourceDeserializer,
                null,
                NullLogger<ExportJobTask>.Instance);

            await exportJobTask.ExecuteAsync(_exportJobRecord, _weakETag, _cancellationToken);

            Assert.Equal(exportJobRecordWithChangedConnection.StorageAccountUri, capturedConfiguration.StorageAccountUri);
        }

        [Fact]
        public async Task GivenAnExportJobToResume_WhenExecuted_ThenItShouldExportAllRecordsAsExpected()
        {
            // We are using the SearchService to throw an exception in order to simulate the export job task
            // "crashing" while in the middle of the process.
            var exportJobRecordWithCommitPages = CreateExportJobRecord(
                numberOfPagesPerCommit: 2);
            SetupExportJobRecordAndOperationDataStore(exportJobRecordWithCommitPages);

            int numberOfCalls = 0;
            int numberOfSuccessfulPages = 2;

            _searchService.SearchAsync(
                Arg.Any<string>(),
                Arg.Any<IReadOnlyList<Tuple<string, string>>>(),
                _cancellationToken)
                .Returns(x =>
                {
                    int count = numberOfCalls;

                    if (count == numberOfSuccessfulPages)
                    {
                        throw new Exception();
                    }

                    numberOfCalls++;
                    return CreateSearchResult(
                        new[]
                        {
                            CreateSearchResultEntry(count.ToString(CultureInfo.InvariantCulture), "Patient"),
                        },
                        continuationToken: "ct");
                });

            await _exportJobTask.ExecuteAsync(_exportJobRecord, _weakETag, _cancellationToken);

            string exportedIds = _inMemoryDestinationClient.GetExportedData(new Uri(PatientFileName, UriKind.Relative));

            Assert.Equal("01", exportedIds);
            Assert.NotNull(_exportJobRecord.Progress);

            // We create a new export job task here to simulate the worker picking up the "old" export job record
            // and resuming the export process. The export destination client contains data that has
            // been committed up until the "crash".
            _inMemoryDestinationClient = new InMemoryExportDestinationClient();

            var secondExportJobTask = new ExportJobTask(
                () => _fhirOperationDataStore.CreateMockScope(),
                Options.Create(_exportJobConfiguration),
                () => _searchService.CreateMockScope(),
                _groupMemberExtractor,
                _resourceToByteArraySerializer,
                _inMemoryDestinationClient,
                _resourceDeserializer,
                null,
                NullLogger<ExportJobTask>.Instance);

            numberOfSuccessfulPages = 5;
            await secondExportJobTask.ExecuteAsync(_exportJobRecord, _weakETag, _cancellationToken);

            exportedIds = _inMemoryDestinationClient.GetExportedData(new Uri(PatientFileName, UriKind.Relative));
            Assert.Equal("23", exportedIds);
        }

        [Fact]
        public async Task GivenAPatientExportJob_WhenExecuted_ThenAllCompartmentResourcesShouldBeExported()
        {
            int numberOfCalls = 0;
            _searchService.SearchAsync(
                Arg.Any<string>(),
                Arg.Any<IReadOnlyList<Tuple<string, string>>>(),
                _cancellationToken)
                .Returns(x =>
                {
                    numberOfCalls++;
                    return CreateSearchResult(
                        new[]
                        {
                            CreateSearchResultEntry(numberOfCalls.ToString(CultureInfo.InvariantCulture), "Patient"),
                        },
                        continuationToken: numberOfCalls > 3 ? null : "ct");
                });

            int numberOfCompartmentCalls = 0;
            _searchService.SearchCompartmentAsync(
                Arg.Any<string>(),
                Arg.Any<string>(),
                Arg.Any<string>(),
                Arg.Any<IReadOnlyList<Tuple<string, string>>>(),
                _cancellationToken)
                .Returns(x =>
                {
                    numberOfCompartmentCalls++;
                    return CreateSearchResult(
                        new[]
                        {
                            CreateSearchResultEntry(numberOfCompartmentCalls.ToString(CultureInfo.InvariantCulture), "Observation"),
                        },
                        continuationToken: numberOfCompartmentCalls % 2 == 0 ? null : "ct");
                });

            await _exportJobTask.ExecuteAsync(_exportJobRecord, _weakETag, _cancellationToken);

            Assert.Equal(4, numberOfCalls);
            Assert.Equal(8, numberOfCompartmentCalls);

            string exportedIds = _inMemoryDestinationClient.GetExportedData(new Uri(PatientFileName, UriKind.Relative));
            Assert.Equal("1234", exportedIds);
            exportedIds = _inMemoryDestinationClient.GetExportedData(new Uri(ObservationFileName, UriKind.Relative));
            Assert.Equal("12345678", exportedIds);

            Assert.Equal(OperationStatus.Completed, _exportJobRecord.Status);
        }

        [Fact]
        public async Task GivenAPatientExportJobWithNoCompartmentResources_WhenExecuted_ThenJustAllPatientResourcesShouldBeExported()
        {
            int numberOfCalls = 0;
            _searchService.SearchAsync(
                Arg.Any<string>(),
                Arg.Any<IReadOnlyList<Tuple<string, string>>>(),
                _cancellationToken)
                .Returns(x =>
                {
                    numberOfCalls++;
                    return CreateSearchResult(
                        new[]
                        {
                            CreateSearchResultEntry(numberOfCalls.ToString(CultureInfo.InvariantCulture), "Patient"),
                        },
                        continuationToken: numberOfCalls > 3 ? null : "ct");
                });

            int numberOfCompartmentCalls = 0;
            _searchService.SearchCompartmentAsync(
                Arg.Any<string>(),
                Arg.Any<string>(),
                Arg.Any<string>(),
                Arg.Any<IReadOnlyList<Tuple<string, string>>>(),
                _cancellationToken)
                .Returns(x =>
                {
                    numberOfCompartmentCalls++;
                    return CreateSearchResult();
                });

            await _exportJobTask.ExecuteAsync(_exportJobRecord, _weakETag, _cancellationToken);

            Assert.Equal(4, numberOfCalls);
            Assert.Equal(4, numberOfCompartmentCalls);

            string exportedIds = _inMemoryDestinationClient.GetExportedData(new Uri(PatientFileName, UriKind.Relative));
            Assert.Equal("1234", exportedIds);
            Assert.Equal(1, _inMemoryDestinationClient.ExportedDataFileCount);

            Assert.Equal(OperationStatus.Completed, _exportJobRecord.Status);
        }

        [Fact]
        public async Task GivenAPatientExportJobToResumeWithinACompartment_WhenExecuted_ThenItShouldExportAllResources()
        {
            // We are using the SearchService to throw an exception in order to simulate the export job task
            // "crashing" while in the middle of the process.
            var exportJobRecordWithCommitPages = CreateExportJobRecord(
                exportJobType: ExportJobType.Patient,
                numberOfPagesPerCommit: 2);
            SetupExportJobRecordAndOperationDataStore(exportJobRecordWithCommitPages);

            int numberOfCalls = 0;

            _searchService.SearchAsync(
                Arg.Any<string>(),
                Arg.Any<IReadOnlyList<Tuple<string, string>>>(),
                _cancellationToken)
                .Returns(x =>
                {
                    numberOfCalls++;
                    return CreateSearchResult(
                        new[]
                        {
                            CreateSearchResultEntry("1", "Patient"),
                            CreateSearchResultEntry("2", "Patient"),
                        });
                });

            int numberOfCompartmentCalls = 0;
            int numberOfSuccessfulCompartmentPages = 5;

            _searchService.SearchCompartmentAsync(
                Arg.Any<string>(),
                Arg.Any<string>(),
                Arg.Any<string>(),
                Arg.Any<IReadOnlyList<Tuple<string, string>>>(),
                _cancellationToken)
                .Returns(x =>
                {
                    numberOfCompartmentCalls++;
                    if (numberOfCompartmentCalls % numberOfSuccessfulCompartmentPages == 0)
                    {
                        throw new Exception();
                    }

                    return CreateSearchResult(
                        new[]
                        {
                            CreateSearchResultEntry(numberOfCompartmentCalls.ToString(CultureInfo.InvariantCulture), "Observation"),
                        },
                        continuationToken: numberOfCompartmentCalls % 3 == 0 ? null : "ct");
                });

            await _exportJobTask.ExecuteAsync(_exportJobRecord, _weakETag, _cancellationToken);

            string exportedIds = _inMemoryDestinationClient.GetExportedData(new Uri(PatientFileName, UriKind.Relative));
            Assert.Null(exportedIds);

            exportedIds = _inMemoryDestinationClient.GetExportedData(new Uri(ObservationFileName, UriKind.Relative));
            Assert.Equal("123", exportedIds);

            Assert.NotNull(_exportJobRecord.Progress);
            Assert.NotNull(_exportJobRecord.Progress.SubSearch);

            // We create a new export job task here to simulate the worker picking up the "old" export job record
            // and resuming the export process. The export destination client contains data that has
            // been committed up until the "crash".
            _inMemoryDestinationClient = new InMemoryExportDestinationClient();
            var secondExportJobTask = new ExportJobTask(
                () => _fhirOperationDataStore.CreateMockScope(),
                Options.Create(_exportJobConfiguration),
                () => _searchService.CreateMockScope(),
                _groupMemberExtractor,
                _resourceToByteArraySerializer,
                _inMemoryDestinationClient,
                _resourceDeserializer,
                null,
                NullLogger<ExportJobTask>.Instance);

            await secondExportJobTask.ExecuteAsync(_exportJobRecord, _weakETag, _cancellationToken);

            exportedIds = _inMemoryDestinationClient.GetExportedData(new Uri(PatientFileName, UriKind.Relative));
            Assert.Equal("12", exportedIds);

            exportedIds = _inMemoryDestinationClient.GetExportedData(new Uri(ObservationFileName, UriKind.Relative));

            // 4 was in the commit buffer when the crash happened, and 5 is the one that triggered the crash.
            // Since the 'id' is based on the number of times the mock method has been called these values never get exported.
            Assert.Equal("6", exportedIds);

            Assert.Equal(OperationStatus.Completed, _exportJobRecord.Status);
        }

        [Fact]
        public async Task GivenAPatientExportJobToResumeWithMultiplePagesOfPatientsWithinACompartment_WhenExecuted_ThenItShouldExportAllResources()
        {
            // We are using the SearchService to throw an exception in order to simulate the export job task
            // "crashing" while in the middle of the process.
            var exportJobRecordWithCommitPages = CreateExportJobRecord(
                exportJobType: ExportJobType.Patient,
                numberOfPagesPerCommit: 2);
            SetupExportJobRecordAndOperationDataStore(exportJobRecordWithCommitPages);

            int numberOfCalls = 0;

            _searchService.SearchAsync(
                Arg.Any<string>(),
                Arg.Any<IReadOnlyList<Tuple<string, string>>>(),
                _cancellationToken)
                .Returns(x =>
                {
                    numberOfCalls++;
                    return CreateSearchResult(
                        new[]
                        {
                            CreateSearchResultEntry(numberOfCalls.ToString(CultureInfo.InvariantCulture), "Patient"),
                        },
                        continuationToken: numberOfCalls > 1 ? null : "ct");
                });

            int numberOfCompartmentCalls = 0;
            int numberOfSuccessfulCompartmentPages = 5;

            _searchService.SearchCompartmentAsync(
                Arg.Any<string>(),
                Arg.Any<string>(),
                Arg.Any<string>(),
                Arg.Any<IReadOnlyList<Tuple<string, string>>>(),
                _cancellationToken)
                .Returns(x =>
                {
                    numberOfCompartmentCalls++;
                    if (numberOfCompartmentCalls % numberOfSuccessfulCompartmentPages == 0)
                    {
                        throw new Exception();
                    }

                    return CreateSearchResult(
                        new[]
                        {
                            CreateSearchResultEntry(numberOfCompartmentCalls.ToString(CultureInfo.InvariantCulture), "Observation"),
                        },
                        continuationToken: numberOfCompartmentCalls % 3 == 0 ? null : "ct");
                });

            await _exportJobTask.ExecuteAsync(_exportJobRecord, _weakETag, _cancellationToken);

            string exportedIds = _inMemoryDestinationClient.GetExportedData(new Uri(PatientFileName, UriKind.Relative));
            Assert.Equal("1", exportedIds);

            exportedIds = _inMemoryDestinationClient.GetExportedData(new Uri(ObservationFileName, UriKind.Relative));
            Assert.Equal("123", exportedIds);

            Assert.NotNull(_exportJobRecord.Progress);
            Assert.NotNull(_exportJobRecord.Progress.SubSearch);

            // We create a new export job task here to simulate the worker picking up the "old" export job record
            // and resuming the export process. The export destination client contains data that has
            // been committed up until the "crash".
            _inMemoryDestinationClient = new InMemoryExportDestinationClient();

            var secondExportJobTask = new ExportJobTask(
                () => _fhirOperationDataStore.CreateMockScope(),
                Options.Create(_exportJobConfiguration),
                () => _searchService.CreateMockScope(),
                _groupMemberExtractor,
                _resourceToByteArraySerializer,
                _inMemoryDestinationClient,
                _resourceDeserializer,
                null,
                NullLogger<ExportJobTask>.Instance);

            // Reseting the number of calls so that the ressource id of the Patient is the same ('2') as it was when the crash happened.
            numberOfCalls = 1;
            await secondExportJobTask.ExecuteAsync(_exportJobRecord, _weakETag, _cancellationToken);

            exportedIds = _inMemoryDestinationClient.GetExportedData(new Uri(PatientFileName, UriKind.Relative));

            Assert.Equal("2", exportedIds);

            exportedIds = _inMemoryDestinationClient.GetExportedData(new Uri(ObservationFileName, UriKind.Relative));

            // 4 was in the commit buffer when the crash happened, and 5 is the one that triggered the crash.
            // Since the 'id' is based on the number of times the mock method has been called these values never get exported.
            Assert.Equal("6", exportedIds);

            Assert.Equal(OperationStatus.Completed, _exportJobRecord.Status);
        }

        [Fact]
        public async Task GivenAnExportJobWithTheTypeParameter_WhenExecuted_ThenOnlyResourcesOfTheGivenTypesAreExported()
        {
            var exportJobRecordWithCommitPages = CreateExportJobRecord(
               resourceType: KnownResourceTypes.Observation + "," + KnownResourceTypes.Encounter,
               since: PartialDateTime.MinValue,
               numberOfPagesPerCommit: 2);
            SetupExportJobRecordAndOperationDataStore(exportJobRecordWithCommitPages);

            _searchService.SearchAsync(
                null,
                Arg.Any<IReadOnlyList<Tuple<string, string>>>(),
                _cancellationToken)
                .Returns(x =>
                {
                    string[] types = x.ArgAt<IReadOnlyList<Tuple<string, string>>>(1)[3].Item2.Split(',');
                    SearchResultEntry[] entries = new SearchResultEntry[types.Length];

                    for (int index = 0; index < types.Length; index++)
                    {
                        entries[index] = CreateSearchResultEntry(index.ToString(CultureInfo.InvariantCulture), types[index]);
                    }

                    return CreateSearchResult(entries);
                });

            await _exportJobTask.ExecuteAsync(_exportJobRecord, _weakETag, _cancellationToken);

            string exportedIds = _inMemoryDestinationClient.GetExportedData(new Uri(ObservationFileName, UriKind.Relative));
            Assert.Equal("0", exportedIds);
            exportedIds = _inMemoryDestinationClient.GetExportedData(new Uri(EncounterFileName, UriKind.Relative));
            Assert.Equal("1", exportedIds);
            Assert.Equal(2, _inMemoryDestinationClient.ExportedDataFileCount);

            Assert.Equal(OperationStatus.Completed, _exportJobRecord.Status);
        }

        [Fact]
        public async Task GivenAPatientExportJobWithTheTypeParameter_WhenExecuted_ThenOnlyCompartmentResourcesOfTheGivenTypesAreExported()
        {
            var exportJobRecordWithCommitPages = CreateExportJobRecord(
                exportJobType: ExportJobType.Patient,
                resourceType: KnownResourceTypes.Observation,
                since: PartialDateTime.MinValue,
                numberOfPagesPerCommit: 2);
            SetupExportJobRecordAndOperationDataStore(exportJobRecordWithCommitPages);

            _searchService.SearchAsync(
                null,
                Arg.Any<IReadOnlyList<Tuple<string, string>>>(),
                _cancellationToken)
                .Returns(x =>
                {
                    return CreateSearchResult(
                        new[]
                        {
                            CreateSearchResultEntry("1", "Patient"),
                        });
                });

            _searchService.SearchCompartmentAsync(
                Arg.Any<string>(),
                Arg.Any<string>(),
                Arg.Any<string>(),
                Arg.Any<IReadOnlyList<Tuple<string, string>>>(),
                _cancellationToken)
                .Returns(x =>
                {
                    string[] types = x.ArgAt<IReadOnlyList<Tuple<string, string>>>(3)[3].Item2.Split(',');
                    SearchResultEntry[] entries = new SearchResultEntry[types.Length];

                    for (int index = 0; index < types.Length; index++)
                    {
                        entries[index] = CreateSearchResultEntry(index.ToString(CultureInfo.InvariantCulture), types[index]);
                    }

                    return CreateSearchResult(entries);
                });

            await _exportJobTask.ExecuteAsync(_exportJobRecord, _weakETag, _cancellationToken);

            string exportedIds = _inMemoryDestinationClient.GetExportedData(new Uri(PatientFileName, UriKind.Relative));
            Assert.Equal("1", exportedIds);
            exportedIds = _inMemoryDestinationClient.GetExportedData(new Uri(ObservationFileName, UriKind.Relative));
            Assert.Equal("0", exportedIds);
            Assert.Equal(2, _inMemoryDestinationClient.ExportedDataFileCount);

            Assert.Equal(OperationStatus.Completed, _exportJobRecord.Status);
        }

        [Fact]
        public async Task GivenAnExportJobToResumeWithTheTypeParameter_WhenExecuted_ThenOnlyResourcesOfTheGivenTypesAreExported()
        {
            var exportJobRecordWithCommitPages = CreateExportJobRecord(
                resourceType: KnownResourceTypes.Observation + "," + KnownResourceTypes.Encounter,
                numberOfPagesPerCommit: 1);
            SetupExportJobRecordAndOperationDataStore(exportJobRecordWithCommitPages);

            int searchCallsMade = 0;
            _searchService.SearchAsync(
                null,
                Arg.Any<IReadOnlyList<Tuple<string, string>>>(),
                _cancellationToken)
                .Returns(x =>
                {
                    searchCallsMade++;
                    var queryParameterList = x.ArgAt<IReadOnlyList<Tuple<string, string>>>(1);

                    bool typeParameterIncluded = false;
                    bool continuationTokenParameterIncluded = false;
                    string[] types = null;

                    foreach (Tuple<string, string> parameter in queryParameterList)
                    {
                        if (parameter.Item1 == Core.Features.KnownQueryParameterNames.ContinuationToken)
                        {
                            continuationTokenParameterIncluded = true;
                        }
                        else if (parameter.Item1 == Core.Features.KnownQueryParameterNames.Type)
                        {
                            typeParameterIncluded = true;
                            types = parameter.Item2.Split(',');
                        }
                    }

                    Assert.True(typeParameterIncluded);
                    Assert.Equal(searchCallsMade > 1 ? true : false, continuationTokenParameterIncluded);

                    if (searchCallsMade == 2)
                    {
                        throw new Exception();
                    }

                    SearchResultEntry[] entries = new SearchResultEntry[types.Length];

                    for (int index = 0; index < types.Length; index++)
                    {
                        entries[index] = CreateSearchResultEntry(searchCallsMade.ToString(CultureInfo.InvariantCulture), types[index]);
                    }

                    return CreateSearchResult(entries, searchCallsMade < 4 ? "ct" : null);
                });

            await _exportJobTask.ExecuteAsync(_exportJobRecord, _weakETag, _cancellationToken);

            string exportedIds = _inMemoryDestinationClient.GetExportedData(new Uri(ObservationFileName, UriKind.Relative));
            Assert.Equal("1", exportedIds);
            exportedIds = _inMemoryDestinationClient.GetExportedData(new Uri(EncounterFileName, UriKind.Relative));
            Assert.Equal("1", exportedIds);
            Assert.Equal(2, _inMemoryDestinationClient.ExportedDataFileCount);

            // We create a new export job task here to simulate the worker picking up the "old" export job record
            // and resuming the export process. The export destination client contains data that has
            // been committed up until the "crash".
            _inMemoryDestinationClient = new InMemoryExportDestinationClient();

            var secondExportJobTask = new ExportJobTask(
                () => _fhirOperationDataStore.CreateMockScope(),
                Options.Create(_exportJobConfiguration),
                () => _searchService.CreateMockScope(),
                _groupMemberExtractor,
                _resourceToByteArraySerializer,
                _inMemoryDestinationClient,
                _resourceDeserializer,
                null,
                NullLogger<ExportJobTask>.Instance);

            // Reseting the number of calls so that the ressource id of the Patient is the same ('2') as it was when the crash happened.
            await secondExportJobTask.ExecuteAsync(_exportJobRecord, _weakETag, _cancellationToken);

            exportedIds = _inMemoryDestinationClient.GetExportedData(new Uri(ObservationFileName, UriKind.Relative));
            Assert.Equal("34", exportedIds);
            exportedIds = _inMemoryDestinationClient.GetExportedData(new Uri(EncounterFileName, UriKind.Relative));
            Assert.Equal("34", exportedIds);
            Assert.Equal(2, _inMemoryDestinationClient.ExportedDataFileCount);

            Assert.Equal(OperationStatus.Completed, _exportJobRecord.Status);
        }

        [Fact]
        public async Task GivenAGroupExportJob_WhenExecuted_ThenAllPatientResourcesInTheGroupAreExported()
        {
            var exportJobRecordWithCommitPages = CreateExportJobRecord(
              exportJobType: ExportJobType.Group,
              groupId: "group",
              numberOfPagesPerCommit: 2);
            SetupExportJobRecordAndOperationDataStore(exportJobRecordWithCommitPages);

            _groupMemberExtractor.GetGroupPatientIds(
                "group",
                Arg.Any<DateTimeOffset>(),
                _cancellationToken).Returns(
                    new HashSet<string>()
                    {
                        "1",
                        "2",
                    });

            _searchService.SearchAsync(
                null,
                Arg.Any<IReadOnlyList<Tuple<string, string>>>(),
                _cancellationToken)
                .Returns(x =>
                {
                    string[] ids = x.ArgAt<IReadOnlyList<Tuple<string, string>>>(1)[2].Item2.Split(',');
                    SearchResultEntry[] entries = new SearchResultEntry[ids.Length];

                    for (int index = 0; index < ids.Length; index++)
                    {
                        entries[index] = CreateSearchResultEntry(ids[index], KnownResourceTypes.Patient);
                    }

                    return CreateSearchResult(entries);
                });

            _searchService.SearchCompartmentAsync(
                Arg.Any<string>(),
                Arg.Any<string>(),
                Arg.Any<string>(),
                Arg.Any<IReadOnlyList<Tuple<string, string>>>(),
                _cancellationToken)
                .Returns(x =>
                 {
                     string parentId = x.ArgAt<string>(1);

                     return CreateSearchResult(new SearchResultEntry[]
                     {
                         CreateSearchResultEntry(parentId, KnownResourceTypes.Observation),
                     });
                 });

            await _exportJobTask.ExecuteAsync(_exportJobRecord, _weakETag, _cancellationToken);

            string exportedIds = _inMemoryDestinationClient.GetExportedData(new Uri(PatientFileName, UriKind.Relative));
            Assert.Equal("12", exportedIds);
            exportedIds = _inMemoryDestinationClient.GetExportedData(new Uri(ObservationFileName, UriKind.Relative));
            Assert.Equal("12", exportedIds);
            Assert.Equal(2, _inMemoryDestinationClient.ExportedDataFileCount);

            Assert.Equal(OperationStatus.Completed, _exportJobRecord.Status);
        }

        [Fact]
        public async Task GivenAGroupExportJobWithMultiplePagesOfPatients_WhenExecuted_ThenAllPatientResourcesInTheGroupAreExported()
        {
            var exportJobRecordWithCommitPages = CreateExportJobRecord(
              exportJobType: ExportJobType.Group,
              groupId: "group",
              maximumNumberOfResourcesPerQuery: 1,
              numberOfPagesPerCommit: 2);
            SetupExportJobRecordAndOperationDataStore(exportJobRecordWithCommitPages);

            _groupMemberExtractor.GetGroupPatientIds(
                "group",
                Arg.Any<DateTimeOffset>(),
                _cancellationToken).Returns(
                    new HashSet<string>()
                    {
                        "1",
                        "2",
                        "3",
                    });

            int countOfSearches = 0;
            _searchService.SearchAsync(
                null,
                Arg.Any<IReadOnlyList<Tuple<string, string>>>(),
                _cancellationToken)
                .Returns(x =>
                {
                    string[] ids = x.ArgAt<IReadOnlyList<Tuple<string, string>>>(1)[2].Item2.Split(',');

                    countOfSearches++;

                    return CreateSearchResult(
                        new SearchResultEntry[]
                        {
                            CreateSearchResultEntry(ids[countOfSearches - 1], KnownResourceTypes.Patient),
                        },
                        countOfSearches < 3 ? "ct" : null);
                });

            _searchService.SearchCompartmentAsync(
                Arg.Any<string>(),
                Arg.Any<string>(),
                Arg.Any<string>(),
                Arg.Any<IReadOnlyList<Tuple<string, string>>>(),
                _cancellationToken)
                .Returns(x =>
                {
                    string parentId = x.ArgAt<string>(1);

                    return CreateSearchResult(new SearchResultEntry[]
                    {
                         CreateSearchResultEntry(parentId, KnownResourceTypes.Observation),
                    });
                });

            await _exportJobTask.ExecuteAsync(_exportJobRecord, _weakETag, _cancellationToken);

            string exportedIds = _inMemoryDestinationClient.GetExportedData(new Uri(PatientFileName, UriKind.Relative));
            Assert.Equal("123", exportedIds);
            exportedIds = _inMemoryDestinationClient.GetExportedData(new Uri(ObservationFileName, UriKind.Relative));
            Assert.Equal("123", exportedIds);
            Assert.Equal(2, _inMemoryDestinationClient.ExportedDataFileCount);

            Assert.Equal(OperationStatus.Completed, _exportJobRecord.Status);

            Assert.Equal(3, countOfSearches);
        }

        [Fact]
        public async Task GivenAGroupExportJobToResume_WhenExecuted_ThenAllPatientResourcesInTheGroupAreExported()
        {
            var exportJobRecordWithCommitPages = CreateExportJobRecord(
              exportJobType: ExportJobType.Group,
              groupId: "group",
              maximumNumberOfResourcesPerQuery: 1,
              numberOfPagesPerCommit: 1);
            SetupExportJobRecordAndOperationDataStore(exportJobRecordWithCommitPages);

            _groupMemberExtractor.GetGroupPatientIds(
                "group",
                Arg.Any<DateTimeOffset>(),
                _cancellationToken).Returns(
                    new HashSet<string>()
                    {
                        "1",
                        "2",
                        "3",
                    });

            int countOfSearches = 0;
            _searchService.SearchAsync(
                null,
                Arg.Any<IReadOnlyList<Tuple<string, string>>>(),
                _cancellationToken)
                .Returns(x =>
                {
                    string[] ids;
                    int continuationTokenIndex;
                    countOfSearches++;

                    if (countOfSearches == 1)
                    {
                        ids = x.ArgAt<IReadOnlyList<Tuple<string, string>>>(1)[2].Item2.Split(',');
                        continuationTokenIndex = 0;
                    }
                    else if (countOfSearches == 2)
                    {
                        throw new Exception();
                    }
                    else
                    {
                        // The ids aren't in the query parameters because of the reset
                        ids = new string[] { "1", "2", "3" };
                        continuationTokenIndex = int.Parse(x.ArgAt<IReadOnlyList<Tuple<string, string>>>(1)[2].Item2.Substring(2));
                    }

                    return CreateSearchResult(
                        new SearchResultEntry[]
                        {
                            CreateSearchResultEntry(ids[continuationTokenIndex], KnownResourceTypes.Patient),
                        },
                        countOfSearches < 4 ? "ct" + (continuationTokenIndex + 1) : null);
                });

            _searchService.SearchCompartmentAsync(
                Arg.Any<string>(),
                Arg.Any<string>(),
                Arg.Any<string>(),
                Arg.Any<IReadOnlyList<Tuple<string, string>>>(),
                _cancellationToken)
                .Returns(x =>
                {
                    string parentId = x.ArgAt<string>(1);

                    return CreateSearchResult(new SearchResultEntry[]
                    {
                         CreateSearchResultEntry(parentId, KnownResourceTypes.Observation),
                    });
                });

            await _exportJobTask.ExecuteAsync(_exportJobRecord, _weakETag, _cancellationToken);

            string exportedIds = _inMemoryDestinationClient.GetExportedData(new Uri(PatientFileName, UriKind.Relative));
            Assert.Equal("1", exportedIds);
            exportedIds = _inMemoryDestinationClient.GetExportedData(new Uri(ObservationFileName, UriKind.Relative));
            Assert.Equal("1", exportedIds);
            Assert.Equal(2, _inMemoryDestinationClient.ExportedDataFileCount);

            // We create a new export job task here to simulate the worker picking up the "old" export job record
            // and resuming the export process. The export destination client contains data that has
            // been committed up until the "crash".
            _inMemoryDestinationClient = new InMemoryExportDestinationClient();

            var secondExportJobTask = new ExportJobTask(
                () => _fhirOperationDataStore.CreateMockScope(),
                Options.Create(_exportJobConfiguration),
                () => _searchService.CreateMockScope(),
                _groupMemberExtractor,
                _resourceToByteArraySerializer,
                _inMemoryDestinationClient,
                _resourceDeserializer,
                null,
                NullLogger<ExportJobTask>.Instance);

            // Reseting the number of calls so that the ressource id of the Patient is the same ('2') as it was when the crash happened.
            await secondExportJobTask.ExecuteAsync(_exportJobRecord, _weakETag, _cancellationToken);

            exportedIds = _inMemoryDestinationClient.GetExportedData(new Uri(PatientFileName, UriKind.Relative));
            Assert.Equal("23", exportedIds);
            exportedIds = _inMemoryDestinationClient.GetExportedData(new Uri(ObservationFileName, UriKind.Relative));
            Assert.Equal("23", exportedIds);
            Assert.Equal(2, _inMemoryDestinationClient.ExportedDataFileCount);

            Assert.Equal(OperationStatus.Completed, _exportJobRecord.Status);
        }

        [Fact]
        public async Task GivenAGroupExportJobWithTheTypeParameter_WhenExecuted_ThenAllPatientResourcesInTheGroupAreExported()
        {
            var exportJobRecordWithCommitPages = CreateExportJobRecord(
              exportJobType: ExportJobType.Group,
              resourceType: KnownResourceTypes.Encounter + "," + KnownResourceTypes.Observation,
              groupId: "group",
              numberOfPagesPerCommit: 2);
            SetupExportJobRecordAndOperationDataStore(exportJobRecordWithCommitPages);

            _groupMemberExtractor.GetGroupPatientIds(
                "group",
                Arg.Any<DateTimeOffset>(),
                _cancellationToken).Returns(
                    new HashSet<string>()
                    {
                        "1",
                        "2",
                        "3",
                    });

            _searchService.SearchAsync(
                null,
                Arg.Any<IReadOnlyList<Tuple<string, string>>>(),
                _cancellationToken)
                .Returns(x =>
                {
                    string[] ids = x.ArgAt<IReadOnlyList<Tuple<string, string>>>(1)[2].Item2.Split(',');
                    SearchResultEntry[] entries = new SearchResultEntry[ids.Length];

                    for (int index = 0; index < ids.Length; index++)
                    {
                        entries[index] = CreateSearchResultEntry(ids[index], KnownResourceTypes.Patient);
                    }

                    return CreateSearchResult(entries);
                });

            _searchService.SearchCompartmentAsync(
                Arg.Any<string>(),
                Arg.Any<string>(),
                Arg.Any<string>(),
                Arg.Any<IReadOnlyList<Tuple<string, string>>>(),
                _cancellationToken)
                .Returns(x =>
                {
                    string parentId = x.ArgAt<string>(1);
                    string[] resourceTypes = x.ArgAt<IReadOnlyList<Tuple<string, string>>>(3)[2].Item2.Split(',');

                    SearchResultEntry[] entries = new SearchResultEntry[resourceTypes.Length];

                    for (int index = 0; index < resourceTypes.Length; index++)
                    {
                        entries[index] = CreateSearchResultEntry(parentId, resourceTypes[index]);
                    }

                    return CreateSearchResult(entries);
                });

            await _exportJobTask.ExecuteAsync(_exportJobRecord, _weakETag, _cancellationToken);

            string exportedIds = _inMemoryDestinationClient.GetExportedData(new Uri(PatientFileName, UriKind.Relative));
            Assert.Equal("123", exportedIds);
            exportedIds = _inMemoryDestinationClient.GetExportedData(new Uri(ObservationFileName, UriKind.Relative));
            Assert.Equal("123", exportedIds);
            exportedIds = _inMemoryDestinationClient.GetExportedData(new Uri(EncounterFileName, UriKind.Relative));
            Assert.Equal("123", exportedIds);
            Assert.Equal(3, _inMemoryDestinationClient.ExportedDataFileCount);

            Assert.Equal(OperationStatus.Completed, _exportJobRecord.Status);
        }

        [Fact]
        public async Task GivenAGroupExportJobWithANonExistantGroup_WhenExecuted_ThenTheJobIsMarkedAsFailed()
        {
            var exportJobRecordWithCommitPages = CreateExportJobRecord(
              exportJobType: ExportJobType.Group,
              resourceType: KnownResourceTypes.Encounter + "," + KnownResourceTypes.Observation,
              groupId: "group",
              numberOfPagesPerCommit: 2);
            SetupExportJobRecordAndOperationDataStore(exportJobRecordWithCommitPages);

            _groupMemberExtractor.GetGroupPatientIds(
                "group",
                Arg.Any<DateTimeOffset>(),
                _cancellationToken).Returns<HashSet<string>>((x) =>
                {
                    throw new ResourceNotFoundException("test");
                });

            await _exportJobTask.ExecuteAsync(_exportJobRecord, _weakETag, _cancellationToken);

            Assert.Equal(OperationStatus.Failed, _exportJobRecord.Status);
            Assert.Equal(HttpStatusCode.BadRequest, _exportJobRecord.FailureDetails.FailureStatusCode);
            Assert.Equal("test", _exportJobRecord.FailureDetails.FailureReason);
        }

        [Fact]
<<<<<<< HEAD
        public async Task GivenAnonymizedExportJob_WhenExecuted_ThenItShouldExportAllAnonymizedResources()
        {
            bool capturedSearch = false;

            ExportJobRecord exportJobRecordWithOneResource =
                CreateExportJobRecord(maximumNumberOfResourcesPerQuery: 1, numberOfPagesPerCommit: _exportJobConfiguration.NumberOfPagesPerCommit, anonymizationConfigurationLocation: "anonymization-config-file");

            SetupExportJobRecordAndOperationDataStore(exportJobRecordWithOneResource);

            // First search should not have continuation token in the list of query parameters.
=======
        public async Task GivenAnExportJobWithACustomContainer_WhenExecuted_ThenAllResourcesAreExportedToThatContainer()
        {
            string containerName = "test_container";
            var exportJobRecordWithCommitPages = CreateExportJobRecord(
                 containerName: containerName);
            SetupExportJobRecordAndOperationDataStore(exportJobRecordWithCommitPages);

            SearchResult searchResultWithContinuationToken = CreateSearchResult(continuationToken: "ct");

>>>>>>> 2b51e50e
            _searchService.SearchAsync(
                Arg.Any<string>(),
                Arg.Any<IReadOnlyList<Tuple<string, string>>>(),
                _cancellationToken)
                .Returns(x =>
                {
<<<<<<< HEAD
                    return CreateSearchResult(new[]
=======
                    return CreateSearchResult(
                        new[]
>>>>>>> 2b51e50e
                        {
                            CreateSearchResultEntry("1", "Patient"),
                        });
                });

<<<<<<< HEAD
            IAnonymizer anonymizer = Substitute.For<IAnonymizer>();
            IAnonymizerFactory factory = Substitute.For<IAnonymizerFactory>();

            anonymizer.Anonymize(Arg.Any<ResourceElement>()).Returns(
                _ =>
                {
                    capturedSearch = true;
                    return new ResourceElement(ElementNode.FromElement(ElementNode.ForPrimitive("anonymized-resource")));
                });
            factory.CreateAnonymizerAsync(Arg.Any<string>(), Arg.Any<CancellationToken>()).Returns(_ => Task.FromResult<IAnonymizer>(anonymizer));
            var inMemoryDestinationClient = new InMemoryExportDestinationClient();

            var anonymizedExportJobTask = new ExportJobTask(
                () => _fhirOperationDataStore.CreateMockScope(),
                Options.Create(_exportJobConfiguration),
                () => _searchService.CreateMockScope(),
                _groupMemberExtractor,
                _resourceToByteArraySerializer,
                inMemoryDestinationClient,
                _resourceDeserializer,
                factory.CreateMockScope(),
                NullLogger<ExportJobTask>.Instance);

            await anonymizedExportJobTask.ExecuteAsync(_exportJobRecord, _weakETag, _cancellationToken);

            string exportedValue = inMemoryDestinationClient.GetExportedData(new Uri(PatientFileName, UriKind.Relative));

            Assert.Equal("anonymized-resource", exportedValue);
            Assert.True(capturedSearch);
        }

        [Theory]
        [InlineData(typeof(AnonymizationConfigurationNotFoundException), "config not found", HttpStatusCode.BadRequest)]
        [InlineData(typeof(FailedToParseAnonymizationConfigurationException), "cannot parse the config", HttpStatusCode.BadRequest)]
        [InlineData(typeof(InvalidOperationException), "Unknown Error.", HttpStatusCode.InternalServerError)]
        public async Task GivenExceptionThrowFromAnonymizerFactory_WhenExecuted_ThenJobStatusShouldBeUpdatedToFailed(Type exceptionType, string expectedErrorMessage, HttpStatusCode expectedHttpStatusCode)
        {
            // Setup export destination client.
            ExportJobRecord exportJobRecordWithOneResource =
                 CreateExportJobRecord(maximumNumberOfResourcesPerQuery: 1, numberOfPagesPerCommit: _exportJobConfiguration.NumberOfPagesPerCommit, anonymizationConfigurationLocation: "anonymization-config-file");

            SetupExportJobRecordAndOperationDataStore(exportJobRecordWithOneResource);
            IAnonymizerFactory factory = Substitute.For<IAnonymizerFactory>();
            factory.CreateAnonymizerAsync(Arg.Any<string>(), Arg.Any<CancellationToken>()).Returns<Task<IAnonymizer>>(_ => throw (Exception)Activator.CreateInstance(exceptionType, expectedErrorMessage));

            var exportJobTask = new ExportJobTask(
                () => _fhirOperationDataStore.CreateMockScope(),
                Options.Create(_exportJobConfiguration),
                () => _searchService.CreateMockScope(),
                _groupMemberExtractor,
                _resourceToByteArraySerializer,
                _inMemoryDestinationClient,
                _resourceDeserializer,
                factory.CreateMockScope(),
                NullLogger<ExportJobTask>.Instance);

            await exportJobTask.ExecuteAsync(exportJobRecordWithOneResource, _weakETag, _cancellationToken);

            Assert.NotNull(_lastExportJobOutcome);
            Assert.Equal(OperationStatus.Failed, _lastExportJobOutcome.JobRecord.Status);
            Assert.Equal(expectedErrorMessage, _lastExportJobOutcome.JobRecord.FailureDetails.FailureReason);
            Assert.Equal(expectedHttpStatusCode, _lastExportJobOutcome.JobRecord.FailureDetails.FailureStatusCode);
        }

        [Fact]
        public async Task GivenAnUnKnownExceptionThrowFromAnonymizer_WhenExecuted_ThenJobStatusShouldBeUpdatedToFailed()
        {
            // this should not happen, thise test is to make sure if any unexpected exception happen, would not block export worker.
            string expectedError = "Unknown Error.";

            // Setup export destination client.
            ExportJobRecord exportJobRecordWithOneResource =
                 CreateExportJobRecord(maximumNumberOfResourcesPerQuery: 1, numberOfPagesPerCommit: _exportJobConfiguration.NumberOfPagesPerCommit, anonymizationConfigurationLocation: "anonymization-config-file");

            SetupExportJobRecordAndOperationDataStore(exportJobRecordWithOneResource);
            IAnonymizer anonymizer = Substitute.For<IAnonymizer>();
            anonymizer.Anonymize(Arg.Any<ResourceElement>()).Returns<ResourceElement>(_ => throw new InvalidOperationException());
            IAnonymizerFactory factory = Substitute.For<IAnonymizerFactory>();
            factory.CreateAnonymizerAsync(Arg.Any<string>(), Arg.Any<CancellationToken>()).Returns<Task<IAnonymizer>>(_ => Task.FromResult(anonymizer));

            var exportJobTask = new ExportJobTask(
                () => _fhirOperationDataStore.CreateMockScope(),
                Options.Create(_exportJobConfiguration),
                () => _searchService.CreateMockScope(),
                _groupMemberExtractor,
                _resourceToByteArraySerializer,
                _inMemoryDestinationClient,
                _resourceDeserializer,
                factory.CreateMockScope(),
                NullLogger<ExportJobTask>.Instance);

            await exportJobTask.ExecuteAsync(exportJobRecordWithOneResource, _weakETag, _cancellationToken);

            Assert.NotNull(_lastExportJobOutcome);
            Assert.Equal(OperationStatus.Failed, _lastExportJobOutcome.JobRecord.Status);
            Assert.Equal(expectedError, _lastExportJobOutcome.JobRecord.FailureDetails.FailureReason);
            Assert.Equal(HttpStatusCode.InternalServerError, _lastExportJobOutcome.JobRecord.FailureDetails.FailureStatusCode);
=======
            await _exportJobTask.ExecuteAsync(_exportJobRecord, _weakETag, _cancellationToken);

            string actualIds = _inMemoryDestinationClient.GetExportedData(new Uri(ContainerFilePath(PatientFileName), UriKind.Relative));

            Assert.Equal("1", actualIds);
            Assert.Equal(containerName, _inMemoryDestinationClient.ConnectedContainer);
>>>>>>> 2b51e50e
        }

        private ExportJobRecord CreateExportJobRecord(
            string requestEndpoint = "https://localhost/ExportJob/",
            ExportJobType exportJobType = ExportJobType.All,
            string resourceType = null,
            string hash = "hash",
            PartialDateTime since = null,
            string groupId = null,
            string storageAccountConnectionHash = "",
            string storageAccountUri = null,
            uint maximumNumberOfResourcesPerQuery = 0,
            uint numberOfPagesPerCommit = 0,
<<<<<<< HEAD
            string anonymizationConfigurationLocation = null,
            string anonymizationConfigurationFileEtag = null)
=======
            string containerName = null)
>>>>>>> 2b51e50e
        {
            return new ExportJobRecord(
                new Uri(requestEndpoint),
                exportJobType,
                resourceType,
                hash,
                since: since,
                groupId: groupId,
                storageAccountConnectionHash: storageAccountConnectionHash,
                storageAccountUri: storageAccountUri == null ? _exportJobConfiguration.StorageAccountUri : storageAccountUri,
                maximumNumberOfResourcesPerQuery: maximumNumberOfResourcesPerQuery == 0 ? _exportJobConfiguration.MaximumNumberOfResourcesPerQuery : maximumNumberOfResourcesPerQuery,
                numberOfPagesPerCommit: numberOfPagesPerCommit == 0 ? _exportJobConfiguration.NumberOfPagesPerCommit : numberOfPagesPerCommit,
<<<<<<< HEAD
                anonymizationConfigurationLocation: anonymizationConfigurationLocation,
                anonymizationConfigurationFileETag: anonymizationConfigurationFileEtag);
=======
                storageAccountContainerName: containerName);
>>>>>>> 2b51e50e
        }

        private SearchResult CreateSearchResult(IEnumerable<SearchResultEntry> resourceWrappers = null, string continuationToken = null)
        {
            if (resourceWrappers == null)
            {
                resourceWrappers = Array.Empty<SearchResultEntry>();
            }

            return new SearchResult(resourceWrappers, new Tuple<string, string>[0], Array.Empty<(string parameterName, string reason)>(), continuationToken);
        }

        private SearchResultEntry CreateSearchResultEntry(string id, string type)
        {
            return new SearchResultEntry(
                            new ResourceWrapper(
                                id,
                                "1",
                                type,
                                new RawResource("data", Core.Models.FhirResourceFormat.Json),
                                null,
                                DateTimeOffset.MinValue,
                                false,
                                null,
                                null,
                                null));
        }

        private void SetupExportJobRecordAndOperationDataStore(ExportJobRecord exportJobRecord = null)
        {
            _exportJobRecord = exportJobRecord ?? new ExportJobRecord(
                new Uri("https://localhost/ExportJob/"),
                ExportJobType.Patient,
                null,
                "hash",
                storageAccountConnectionHash: string.Empty,
                storageAccountUri: _exportJobConfiguration.StorageAccountUri,
                maximumNumberOfResourcesPerQuery: _exportJobConfiguration.MaximumNumberOfResourcesPerQuery,
                numberOfPagesPerCommit: _exportJobConfiguration.NumberOfPagesPerCommit);

            _fhirOperationDataStore.UpdateExportJobAsync(_exportJobRecord, _weakETag, _cancellationToken).Returns(x =>
            {
                _lastExportJobOutcome = new ExportJobOutcome(_exportJobRecord, _weakETag);

                return _lastExportJobOutcome;
            });
        }

        private string ContainerFilePath(string fileName)
        {
            string dateTime = _exportJobRecord.QueuedTime.UtcDateTime.ToString("s")
                            .Replace("-", string.Empty, StringComparison.OrdinalIgnoreCase)
                            .Replace(":", string.Empty, StringComparison.OrdinalIgnoreCase);
            return dateTime + "-" + _exportJobRecord.Id + "/" + fileName;
        }
    }
}<|MERGE_RESOLUTION|>--- conflicted
+++ resolved
@@ -1478,7 +1478,6 @@
         }
 
         [Fact]
-<<<<<<< HEAD
         public async Task GivenAnonymizedExportJob_WhenExecuted_ThenItShouldExportAllAnonymizedResources()
         {
             bool capturedSearch = false;
@@ -1489,35 +1488,18 @@
             SetupExportJobRecordAndOperationDataStore(exportJobRecordWithOneResource);
 
             // First search should not have continuation token in the list of query parameters.
-=======
-        public async Task GivenAnExportJobWithACustomContainer_WhenExecuted_ThenAllResourcesAreExportedToThatContainer()
-        {
-            string containerName = "test_container";
-            var exportJobRecordWithCommitPages = CreateExportJobRecord(
-                 containerName: containerName);
-            SetupExportJobRecordAndOperationDataStore(exportJobRecordWithCommitPages);
-
-            SearchResult searchResultWithContinuationToken = CreateSearchResult(continuationToken: "ct");
-
->>>>>>> 2b51e50e
-            _searchService.SearchAsync(
-                Arg.Any<string>(),
-                Arg.Any<IReadOnlyList<Tuple<string, string>>>(),
-                _cancellationToken)
-                .Returns(x =>
-                {
-<<<<<<< HEAD
+            _searchService.SearchAsync(
+                Arg.Any<string>(),
+                Arg.Any<IReadOnlyList<Tuple<string, string>>>(),
+                _cancellationToken)
+                .Returns(x =>
+                {
                     return CreateSearchResult(new[]
-=======
-                    return CreateSearchResult(
-                        new[]
->>>>>>> 2b51e50e
                         {
                             CreateSearchResultEntry("1", "Patient"),
                         });
                 });
 
-<<<<<<< HEAD
             IAnonymizer anonymizer = Substitute.For<IAnonymizer>();
             IAnonymizerFactory factory = Substitute.For<IAnonymizerFactory>();
 
@@ -1615,14 +1597,37 @@
             Assert.Equal(OperationStatus.Failed, _lastExportJobOutcome.JobRecord.Status);
             Assert.Equal(expectedError, _lastExportJobOutcome.JobRecord.FailureDetails.FailureReason);
             Assert.Equal(HttpStatusCode.InternalServerError, _lastExportJobOutcome.JobRecord.FailureDetails.FailureStatusCode);
-=======
+        }
+
+        [Fact]
+        public async Task GivenAnExportJobWithACustomContainer_WhenExecuted_ThenAllResourcesAreExportedToThatContainer()
+        {
+            string containerName = "test_container";
+            var exportJobRecordWithCommitPages = CreateExportJobRecord(
+                 containerName: containerName);
+            SetupExportJobRecordAndOperationDataStore(exportJobRecordWithCommitPages);
+
+            SearchResult searchResultWithContinuationToken = CreateSearchResult(continuationToken: "ct");
+
+            _searchService.SearchAsync(
+                Arg.Any<string>(),
+                Arg.Any<IReadOnlyList<Tuple<string, string>>>(),
+                _cancellationToken)
+                .Returns(x =>
+                {
+                    return CreateSearchResult(
+                        new[]
+                        {
+                            CreateSearchResultEntry("1", "Patient"),
+                        });
+                });
+
             await _exportJobTask.ExecuteAsync(_exportJobRecord, _weakETag, _cancellationToken);
 
             string actualIds = _inMemoryDestinationClient.GetExportedData(new Uri(ContainerFilePath(PatientFileName), UriKind.Relative));
 
             Assert.Equal("1", actualIds);
             Assert.Equal(containerName, _inMemoryDestinationClient.ConnectedContainer);
->>>>>>> 2b51e50e
         }
 
         private ExportJobRecord CreateExportJobRecord(
@@ -1636,12 +1641,9 @@
             string storageAccountUri = null,
             uint maximumNumberOfResourcesPerQuery = 0,
             uint numberOfPagesPerCommit = 0,
-<<<<<<< HEAD
+            string containerName = null,
             string anonymizationConfigurationLocation = null,
             string anonymizationConfigurationFileEtag = null)
-=======
-            string containerName = null)
->>>>>>> 2b51e50e
         {
             return new ExportJobRecord(
                 new Uri(requestEndpoint),
@@ -1654,12 +1656,9 @@
                 storageAccountUri: storageAccountUri == null ? _exportJobConfiguration.StorageAccountUri : storageAccountUri,
                 maximumNumberOfResourcesPerQuery: maximumNumberOfResourcesPerQuery == 0 ? _exportJobConfiguration.MaximumNumberOfResourcesPerQuery : maximumNumberOfResourcesPerQuery,
                 numberOfPagesPerCommit: numberOfPagesPerCommit == 0 ? _exportJobConfiguration.NumberOfPagesPerCommit : numberOfPagesPerCommit,
-<<<<<<< HEAD
+                storageAccountContainerName: containerName,
                 anonymizationConfigurationLocation: anonymizationConfigurationLocation,
                 anonymizationConfigurationFileETag: anonymizationConfigurationFileEtag);
-=======
-                storageAccountContainerName: containerName);
->>>>>>> 2b51e50e
         }
 
         private SearchResult CreateSearchResult(IEnumerable<SearchResultEntry> resourceWrappers = null, string continuationToken = null)
