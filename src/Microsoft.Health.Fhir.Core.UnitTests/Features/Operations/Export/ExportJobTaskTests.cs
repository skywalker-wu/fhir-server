--- conflicted
+++ resolved
@@ -44,11 +44,8 @@
         private readonly ExportJobConfiguration _exportJobConfiguration = new ExportJobConfiguration();
         private readonly ISearchService _searchService = Substitute.For<ISearchService>();
         private readonly IResourceToByteArraySerializer _resourceToByteArraySerializer = Substitute.For<IResourceToByteArraySerializer>();
-<<<<<<< HEAD
         private readonly IResourceDeserializer _resourceDeserializer = Substitute.For<IResourceDeserializer>();
-=======
         private readonly IGroupMemberExtractor _groupMemberExtractor = Substitute.For<IGroupMemberExtractor>();
->>>>>>> 8db570bd
 
         private readonly ExportJobTask _exportJobTask;
 
@@ -964,7 +961,543 @@
         }
 
         [Fact]
-<<<<<<< HEAD
+        public async Task GivenAnExportJobWithTheTypeParameter_WhenExecuted_ThenOnlyResourcesOfTheGivenTypesAreExported()
+        {
+            var exportJobRecordWithCommitPages = CreateExportJobRecord(
+               resourceType: KnownResourceTypes.Observation + "," + KnownResourceTypes.Encounter,
+               since: PartialDateTime.MinValue,
+               numberOfPagesPerCommit: 2);
+            SetupExportJobRecordAndOperationDataStore(exportJobRecordWithCommitPages);
+
+            _searchService.SearchAsync(
+                null,
+                Arg.Any<IReadOnlyList<Tuple<string, string>>>(),
+                _cancellationToken)
+                .Returns(x =>
+                {
+                    string[] types = x.ArgAt<IReadOnlyList<Tuple<string, string>>>(1)[3].Item2.Split(',');
+                    SearchResultEntry[] entries = new SearchResultEntry[types.Length];
+
+                    for (int index = 0; index < types.Length; index++)
+                    {
+                        entries[index] = CreateSearchResultEntry(index.ToString(CultureInfo.InvariantCulture), types[index]);
+                    }
+
+                    return CreateSearchResult(entries);
+                });
+
+            await _exportJobTask.ExecuteAsync(_exportJobRecord, _weakETag, _cancellationToken);
+
+            string exportedIds = _inMemoryDestinationClient.GetExportedData(new Uri(ObservationFileName, UriKind.Relative));
+            Assert.Equal("0", exportedIds);
+            exportedIds = _inMemoryDestinationClient.GetExportedData(new Uri("Encounter.ndjson", UriKind.Relative));
+            Assert.Equal("1", exportedIds);
+            Assert.Equal(2, _inMemoryDestinationClient.ExportedDataFileCount);
+
+            Assert.Equal(OperationStatus.Completed, _exportJobRecord.Status);
+        }
+
+        [Fact]
+        public async Task GivenAPatientExportJobWithTheTypeParameter_WhenExecuted_ThenOnlyCompartmentResourcesOfTheGivenTypesAreExported()
+        {
+            var exportJobRecordWithCommitPages = CreateExportJobRecord(
+                exportJobType: ExportJobType.Patient,
+                resourceType: KnownResourceTypes.Observation,
+                since: PartialDateTime.MinValue,
+                numberOfPagesPerCommit: 2);
+            SetupExportJobRecordAndOperationDataStore(exportJobRecordWithCommitPages);
+
+            _searchService.SearchAsync(
+                null,
+                Arg.Any<IReadOnlyList<Tuple<string, string>>>(),
+                _cancellationToken)
+                .Returns(x =>
+                {
+                    return CreateSearchResult(
+                        new[]
+                        {
+                            CreateSearchResultEntry("1", "Patient"),
+                        });
+                });
+
+            _searchService.SearchCompartmentAsync(
+                Arg.Any<string>(),
+                Arg.Any<string>(),
+                Arg.Any<string>(),
+                Arg.Any<IReadOnlyList<Tuple<string, string>>>(),
+                _cancellationToken)
+                .Returns(x =>
+                {
+                    string[] types = x.ArgAt<IReadOnlyList<Tuple<string, string>>>(3)[3].Item2.Split(',');
+                    SearchResultEntry[] entries = new SearchResultEntry[types.Length];
+
+                    for (int index = 0; index < types.Length; index++)
+                    {
+                        entries[index] = CreateSearchResultEntry(index.ToString(CultureInfo.InvariantCulture), types[index]);
+                    }
+
+                    return CreateSearchResult(entries);
+                });
+
+            await _exportJobTask.ExecuteAsync(_exportJobRecord, _weakETag, _cancellationToken);
+
+            string exportedIds = _inMemoryDestinationClient.GetExportedData(new Uri(PatientFileName, UriKind.Relative));
+            Assert.Equal("1", exportedIds);
+            exportedIds = _inMemoryDestinationClient.GetExportedData(new Uri(ObservationFileName, UriKind.Relative));
+            Assert.Equal("0", exportedIds);
+            Assert.Equal(2, _inMemoryDestinationClient.ExportedDataFileCount);
+
+            Assert.Equal(OperationStatus.Completed, _exportJobRecord.Status);
+        }
+
+        [Fact]
+        public async Task GivenAnExportJobToResumeWithTheTypeParameter_WhenExecuted_ThenOnlyResourcesOfTheGivenTypesAreExported()
+        {
+            var exportJobRecordWithCommitPages = CreateExportJobRecord(
+                resourceType: KnownResourceTypes.Observation + "," + KnownResourceTypes.Encounter,
+                numberOfPagesPerCommit: 1);
+            SetupExportJobRecordAndOperationDataStore(exportJobRecordWithCommitPages);
+
+            int searchCallsMade = 0;
+            _searchService.SearchAsync(
+                null,
+                Arg.Any<IReadOnlyList<Tuple<string, string>>>(),
+                _cancellationToken)
+                .Returns(x =>
+                {
+                    searchCallsMade++;
+                    var queryParameterList = x.ArgAt<IReadOnlyList<Tuple<string, string>>>(1);
+
+                    bool typeParameterIncluded = false;
+                    bool continuationTokenParameterIncluded = false;
+                    string[] types = null;
+
+                    foreach (Tuple<string, string> parameter in queryParameterList)
+                    {
+                        if (parameter.Item1 == Core.Features.KnownQueryParameterNames.ContinuationToken)
+                        {
+                            continuationTokenParameterIncluded = true;
+                        }
+                        else if (parameter.Item1 == Core.Features.KnownQueryParameterNames.Type)
+                        {
+                            typeParameterIncluded = true;
+                            types = parameter.Item2.Split(',');
+                        }
+                    }
+
+                    Assert.True(typeParameterIncluded);
+                    Assert.Equal(searchCallsMade > 1 ? true : false, continuationTokenParameterIncluded);
+
+                    if (searchCallsMade == 2)
+                    {
+                        throw new Exception();
+                    }
+
+                    SearchResultEntry[] entries = new SearchResultEntry[types.Length];
+
+                    for (int index = 0; index < types.Length; index++)
+                    {
+                        entries[index] = CreateSearchResultEntry(searchCallsMade.ToString(CultureInfo.InvariantCulture), types[index]);
+                    }
+
+                    return CreateSearchResult(entries, searchCallsMade < 4 ? "ct" : null);
+                });
+
+            await _exportJobTask.ExecuteAsync(_exportJobRecord, _weakETag, _cancellationToken);
+
+            string exportedIds = _inMemoryDestinationClient.GetExportedData(new Uri(ObservationFileName, UriKind.Relative));
+            Assert.Equal("1", exportedIds);
+            exportedIds = _inMemoryDestinationClient.GetExportedData(new Uri("Encounter.ndjson", UriKind.Relative));
+            Assert.Equal("1", exportedIds);
+            Assert.Equal(2, _inMemoryDestinationClient.ExportedDataFileCount);
+
+            // We create a new export job task here to simulate the worker picking up the "old" export job record
+            // and resuming the export process. The export destination client contains data that has
+            // been committed up until the "crash".
+            _inMemoryDestinationClient = new InMemoryExportDestinationClient();
+
+            var secondExportJobTask = new ExportJobTask(
+                () => _fhirOperationDataStore.CreateMockScope(),
+                Options.Create(_exportJobConfiguration),
+                () => _searchService.CreateMockScope(),
+                _groupMemberExtractor,
+                _resourceToByteArraySerializer,
+                _inMemoryDestinationClient,
+                NullLogger<ExportJobTask>.Instance);
+
+            // Reseting the number of calls so that the ressource id of the Patient is the same ('2') as it was when the crash happened.
+            await secondExportJobTask.ExecuteAsync(_exportJobRecord, _weakETag, _cancellationToken);
+
+            exportedIds = _inMemoryDestinationClient.GetExportedData(new Uri(ObservationFileName, UriKind.Relative));
+            Assert.Equal("34", exportedIds);
+            exportedIds = _inMemoryDestinationClient.GetExportedData(new Uri("Encounter.ndjson", UriKind.Relative));
+            Assert.Equal("34", exportedIds);
+            Assert.Equal(2, _inMemoryDestinationClient.ExportedDataFileCount);
+
+            Assert.Equal(OperationStatus.Completed, _exportJobRecord.Status);
+        }
+
+        [Fact]
+        public async Task GivenAGroupExportJob_WhenExecuted_ThenAllPatientResourcesInTheGroupAreExported()
+        {
+            var exportJobRecordWithCommitPages = CreateExportJobRecord(
+              exportJobType: ExportJobType.Group,
+              groupId: "group",
+              numberOfPagesPerCommit: 2);
+            SetupExportJobRecordAndOperationDataStore(exportJobRecordWithCommitPages);
+
+            _groupMemberExtractor.GetGroupPatientIds(
+                "group",
+                Arg.Any<DateTimeOffset>(),
+                _cancellationToken).Returns(
+                    new HashSet<string>()
+                    {
+                        "1",
+                        "2",
+                    });
+
+            _searchService.SearchAsync(
+                null,
+                Arg.Any<IReadOnlyList<Tuple<string, string>>>(),
+                _cancellationToken)
+                .Returns(x =>
+                {
+                    string[] ids = x.ArgAt<IReadOnlyList<Tuple<string, string>>>(1)[2].Item2.Split(',');
+                    SearchResultEntry[] entries = new SearchResultEntry[ids.Length];
+
+                    for (int index = 0; index < ids.Length; index++)
+                    {
+                        entries[index] = CreateSearchResultEntry(ids[index], KnownResourceTypes.Patient);
+                    }
+
+                    return CreateSearchResult(entries);
+                });
+
+            _searchService.SearchCompartmentAsync(
+                Arg.Any<string>(),
+                Arg.Any<string>(),
+                Arg.Any<string>(),
+                Arg.Any<IReadOnlyList<Tuple<string, string>>>(),
+                _cancellationToken)
+                .Returns(x =>
+                 {
+                     string parentId = x.ArgAt<string>(1);
+
+                     return CreateSearchResult(new SearchResultEntry[]
+                     {
+                         CreateSearchResultEntry(parentId, KnownResourceTypes.Observation),
+                     });
+                 });
+
+            await _exportJobTask.ExecuteAsync(_exportJobRecord, _weakETag, _cancellationToken);
+
+            string exportedIds = _inMemoryDestinationClient.GetExportedData(new Uri(PatientFileName, UriKind.Relative));
+            Assert.Equal("12", exportedIds);
+            exportedIds = _inMemoryDestinationClient.GetExportedData(new Uri(ObservationFileName, UriKind.Relative));
+            Assert.Equal("12", exportedIds);
+            Assert.Equal(2, _inMemoryDestinationClient.ExportedDataFileCount);
+
+            Assert.Equal(OperationStatus.Completed, _exportJobRecord.Status);
+        }
+
+        [Fact]
+        public async Task GivenAGroupExportJobWithMultiplePagesOfPatients_WhenExecuted_ThenAllPatientResourcesInTheGroupAreExported()
+        {
+            var exportJobRecordWithCommitPages = CreateExportJobRecord(
+              exportJobType: ExportJobType.Group,
+              groupId: "group",
+              maximumNumberOfResourcesPerQuery: 1,
+              numberOfPagesPerCommit: 2);
+            SetupExportJobRecordAndOperationDataStore(exportJobRecordWithCommitPages);
+
+            _groupMemberExtractor.GetGroupPatientIds(
+                "group",
+                Arg.Any<DateTimeOffset>(),
+                _cancellationToken).Returns(
+                    new HashSet<string>()
+                    {
+                        "1",
+                        "2",
+                        "3",
+                    });
+
+            int countOfSearches = 0;
+            _searchService.SearchAsync(
+                null,
+                Arg.Any<IReadOnlyList<Tuple<string, string>>>(),
+                _cancellationToken)
+                .Returns(x =>
+                {
+                    string[] ids = x.ArgAt<IReadOnlyList<Tuple<string, string>>>(1)[2].Item2.Split(',');
+
+                    countOfSearches++;
+
+                    return CreateSearchResult(
+                        new SearchResultEntry[]
+                        {
+                            CreateSearchResultEntry(ids[countOfSearches - 1], KnownResourceTypes.Patient),
+                        },
+                        countOfSearches < 3 ? "ct" : null);
+                });
+
+            _searchService.SearchCompartmentAsync(
+                Arg.Any<string>(),
+                Arg.Any<string>(),
+                Arg.Any<string>(),
+                Arg.Any<IReadOnlyList<Tuple<string, string>>>(),
+                _cancellationToken)
+                .Returns(x =>
+                {
+                    string parentId = x.ArgAt<string>(1);
+
+                    return CreateSearchResult(new SearchResultEntry[]
+                    {
+                         CreateSearchResultEntry(parentId, KnownResourceTypes.Observation),
+                    });
+                });
+
+            await _exportJobTask.ExecuteAsync(_exportJobRecord, _weakETag, _cancellationToken);
+
+            string exportedIds = _inMemoryDestinationClient.GetExportedData(new Uri(PatientFileName, UriKind.Relative));
+            Assert.Equal("123", exportedIds);
+            exportedIds = _inMemoryDestinationClient.GetExportedData(new Uri(ObservationFileName, UriKind.Relative));
+            Assert.Equal("123", exportedIds);
+            Assert.Equal(2, _inMemoryDestinationClient.ExportedDataFileCount);
+
+            Assert.Equal(OperationStatus.Completed, _exportJobRecord.Status);
+
+            Assert.Equal(3, countOfSearches);
+        }
+
+        [Fact]
+        public async Task GivenAGroupExportJobToResume_WhenExecuted_ThenAllPatientResourcesInTheGroupAreExported()
+        {
+            var exportJobRecordWithCommitPages = CreateExportJobRecord(
+              exportJobType: ExportJobType.Group,
+              groupId: "group",
+              maximumNumberOfResourcesPerQuery: 1,
+              numberOfPagesPerCommit: 1);
+            SetupExportJobRecordAndOperationDataStore(exportJobRecordWithCommitPages);
+
+            _groupMemberExtractor.GetGroupPatientIds(
+                "group",
+                Arg.Any<DateTimeOffset>(),
+                _cancellationToken).Returns(
+                    new HashSet<string>()
+                    {
+                        "1",
+                        "2",
+                        "3",
+                    });
+
+            int countOfSearches = 0;
+            _searchService.SearchAsync(
+                null,
+                Arg.Any<IReadOnlyList<Tuple<string, string>>>(),
+                _cancellationToken)
+                .Returns(x =>
+                {
+                    string[] ids;
+                    int continuationTokenIndex;
+                    countOfSearches++;
+
+                    if (countOfSearches == 1)
+                    {
+                        ids = x.ArgAt<IReadOnlyList<Tuple<string, string>>>(1)[2].Item2.Split(',');
+                        continuationTokenIndex = 0;
+                    }
+                    else if (countOfSearches == 2)
+                    {
+                        throw new Exception();
+                    }
+                    else
+                    {
+                        // The ids aren't in the query parameters because of the reset
+                        ids = new string[] { "1", "2", "3" };
+                        continuationTokenIndex = int.Parse(x.ArgAt<IReadOnlyList<Tuple<string, string>>>(1)[2].Item2.Substring(2));
+                    }
+
+                    return CreateSearchResult(
+                        new SearchResultEntry[]
+                        {
+                            CreateSearchResultEntry(ids[continuationTokenIndex], KnownResourceTypes.Patient),
+                        },
+                        countOfSearches < 4 ? "ct" + (continuationTokenIndex + 1) : null);
+                });
+
+            _searchService.SearchCompartmentAsync(
+                Arg.Any<string>(),
+                Arg.Any<string>(),
+                Arg.Any<string>(),
+                Arg.Any<IReadOnlyList<Tuple<string, string>>>(),
+                _cancellationToken)
+                .Returns(x =>
+                {
+                    string parentId = x.ArgAt<string>(1);
+
+                    return CreateSearchResult(new SearchResultEntry[]
+                    {
+                         CreateSearchResultEntry(parentId, KnownResourceTypes.Observation),
+                    });
+                });
+
+            await _exportJobTask.ExecuteAsync(_exportJobRecord, _weakETag, _cancellationToken);
+
+            string exportedIds = _inMemoryDestinationClient.GetExportedData(new Uri(PatientFileName, UriKind.Relative));
+            Assert.Equal("1", exportedIds);
+            exportedIds = _inMemoryDestinationClient.GetExportedData(new Uri(ObservationFileName, UriKind.Relative));
+            Assert.Equal("1", exportedIds);
+            Assert.Equal(2, _inMemoryDestinationClient.ExportedDataFileCount);
+
+            // We create a new export job task here to simulate the worker picking up the "old" export job record
+            // and resuming the export process. The export destination client contains data that has
+            // been committed up until the "crash".
+            _inMemoryDestinationClient = new InMemoryExportDestinationClient();
+
+            var secondExportJobTask = new ExportJobTask(
+                () => _fhirOperationDataStore.CreateMockScope(),
+                Options.Create(_exportJobConfiguration),
+                () => _searchService.CreateMockScope(),
+                _groupMemberExtractor,
+                _resourceToByteArraySerializer,
+                _inMemoryDestinationClient,
+                NullLogger<ExportJobTask>.Instance);
+
+            // Reseting the number of calls so that the ressource id of the Patient is the same ('2') as it was when the crash happened.
+            await secondExportJobTask.ExecuteAsync(_exportJobRecord, _weakETag, _cancellationToken);
+
+            exportedIds = _inMemoryDestinationClient.GetExportedData(new Uri(PatientFileName, UriKind.Relative));
+            Assert.Equal("23", exportedIds);
+            exportedIds = _inMemoryDestinationClient.GetExportedData(new Uri(ObservationFileName, UriKind.Relative));
+            Assert.Equal("23", exportedIds);
+            Assert.Equal(2, _inMemoryDestinationClient.ExportedDataFileCount);
+
+            Assert.Equal(OperationStatus.Completed, _exportJobRecord.Status);
+        }
+
+        [Fact]
+        public async Task GivenAGroupExportJobWithTheTypeParameter_WhenExecuted_ThenAllPatientResourcesInTheGroupAreExported()
+        {
+            var exportJobRecordWithCommitPages = CreateExportJobRecord(
+              exportJobType: ExportJobType.Group,
+              resourceType: KnownResourceTypes.Encounter + "," + KnownResourceTypes.Observation,
+              groupId: "group",
+              numberOfPagesPerCommit: 2);
+            SetupExportJobRecordAndOperationDataStore(exportJobRecordWithCommitPages);
+
+            _groupMemberExtractor.GetGroupPatientIds(
+                "group",
+                Arg.Any<DateTimeOffset>(),
+                _cancellationToken).Returns(
+                    new HashSet<string>()
+                    {
+                        "1",
+                        "2",
+                        "3",
+                    });
+
+            _searchService.SearchAsync(
+                null,
+                Arg.Any<IReadOnlyList<Tuple<string, string>>>(),
+                _cancellationToken)
+                .Returns(x =>
+                {
+                    string[] ids = x.ArgAt<IReadOnlyList<Tuple<string, string>>>(1)[2].Item2.Split(',');
+                    SearchResultEntry[] entries = new SearchResultEntry[ids.Length];
+
+                    for (int index = 0; index < ids.Length; index++)
+                    {
+                        entries[index] = CreateSearchResultEntry(ids[index], KnownResourceTypes.Patient);
+                    }
+
+                    return CreateSearchResult(entries);
+                });
+
+            _searchService.SearchCompartmentAsync(
+                Arg.Any<string>(),
+                Arg.Any<string>(),
+                Arg.Any<string>(),
+                Arg.Any<IReadOnlyList<Tuple<string, string>>>(),
+                _cancellationToken)
+                .Returns(x =>
+                {
+                    string parentId = x.ArgAt<string>(1);
+                    string[] resourceTypes = x.ArgAt<IReadOnlyList<Tuple<string, string>>>(3)[2].Item2.Split(',');
+
+                    SearchResultEntry[] entries = new SearchResultEntry[resourceTypes.Length];
+
+                    for (int index = 0; index < resourceTypes.Length; index++)
+                    {
+                        entries[index] = CreateSearchResultEntry(parentId, resourceTypes[index]);
+                    }
+
+                    return CreateSearchResult(entries);
+                });
+
+            await _exportJobTask.ExecuteAsync(_exportJobRecord, _weakETag, _cancellationToken);
+
+            string exportedIds = _inMemoryDestinationClient.GetExportedData(new Uri(PatientFileName, UriKind.Relative));
+            Assert.Equal("123", exportedIds);
+            exportedIds = _inMemoryDestinationClient.GetExportedData(new Uri(ObservationFileName, UriKind.Relative));
+            Assert.Equal("123", exportedIds);
+            exportedIds = _inMemoryDestinationClient.GetExportedData(new Uri("Encounter.ndjson", UriKind.Relative));
+            Assert.Equal("123", exportedIds);
+            Assert.Equal(3, _inMemoryDestinationClient.ExportedDataFileCount);
+
+            Assert.Equal(OperationStatus.Completed, _exportJobRecord.Status);
+        }
+
+        [Fact]
+        public async Task GivenAGroupExportJobWithANonExistantGroup_WhenExecuted_ThenTheJobIsMarkedAsFailed()
+        {
+            var exportJobRecordWithCommitPages = CreateExportJobRecord(
+              exportJobType: ExportJobType.Group,
+              resourceType: KnownResourceTypes.Encounter + "," + KnownResourceTypes.Observation,
+              groupId: "group",
+              numberOfPagesPerCommit: 2);
+            SetupExportJobRecordAndOperationDataStore(exportJobRecordWithCommitPages);
+
+            _groupMemberExtractor.GetGroupPatientIds(
+                "group",
+                Arg.Any<DateTimeOffset>(),
+                _cancellationToken).Returns<HashSet<string>>((x) =>
+                {
+                    throw new ResourceNotFoundException("test");
+                });
+
+            await _exportJobTask.ExecuteAsync(_exportJobRecord, _weakETag, _cancellationToken);
+
+            Assert.Equal(OperationStatus.Failed, _exportJobRecord.Status);
+            Assert.Equal(HttpStatusCode.BadRequest, _exportJobRecord.FailureDetails.FailureStatusCode);
+            Assert.Equal("test", _exportJobRecord.FailureDetails.FailureReason);
+        }
+
+        private ExportJobRecord CreateExportJobRecord(
+            string requestEndpoint = "https://localhost/ExportJob/",
+            ExportJobType exportJobType = ExportJobType.All,
+            string resourceType = null,
+            string hash = "hash",
+            PartialDateTime since = null,
+            string groupId = null,
+            string storageAccountConnectionHash = "",
+            string storageAccountUri = null,
+            uint maximumNumberOfResourcesPerQuery = 0,
+            uint numberOfPagesPerCommit = 0)
+        {
+            return new ExportJobRecord(
+                new Uri(requestEndpoint),
+                exportJobType,
+                resourceType,
+                hash,
+                since: since,
+                groupId: groupId,
+                storageAccountConnectionHash: storageAccountConnectionHash,
+                storageAccountUri: storageAccountUri == null ? _exportJobConfiguration.StorageAccountUri : storageAccountUri,
+                maximumNumberOfResourcesPerQuery: maximumNumberOfResourcesPerQuery == 0 ? _exportJobConfiguration.MaximumNumberOfResourcesPerQuery : maximumNumberOfResourcesPerQuery,
+                numberOfPagesPerCommit: numberOfPagesPerCommit == 0 ? _exportJobConfiguration.NumberOfPagesPerCommit : numberOfPagesPerCommit);
+        }
+
+        [Fact]
         public async Task GivenAnonymizedExportJob_WhenExecuted_ThenItShouldExportAllAnonymizedResources()
         {
             bool capturedSearch = false;
@@ -1151,542 +1684,6 @@
             Assert.Equal(OperationStatus.Failed, _lastExportJobOutcome.JobRecord.Status);
             Assert.Equal(expectedError, _lastExportJobOutcome.JobRecord.FailureDetails.FailureReason);
             Assert.Equal(HttpStatusCode.BadRequest, _lastExportJobOutcome.JobRecord.FailureDetails.FailureStatusCode);
-=======
-        public async Task GivenAnExportJobWithTheTypeParameter_WhenExecuted_ThenOnlyResourcesOfTheGivenTypesAreExported()
-        {
-            var exportJobRecordWithCommitPages = CreateExportJobRecord(
-               resourceType: KnownResourceTypes.Observation + "," + KnownResourceTypes.Encounter,
-               since: PartialDateTime.MinValue,
-               numberOfPagesPerCommit: 2);
-            SetupExportJobRecordAndOperationDataStore(exportJobRecordWithCommitPages);
-
-            _searchService.SearchAsync(
-                null,
-                Arg.Any<IReadOnlyList<Tuple<string, string>>>(),
-                _cancellationToken)
-                .Returns(x =>
-                {
-                    string[] types = x.ArgAt<IReadOnlyList<Tuple<string, string>>>(1)[3].Item2.Split(',');
-                    SearchResultEntry[] entries = new SearchResultEntry[types.Length];
-
-                    for (int index = 0; index < types.Length; index++)
-                    {
-                        entries[index] = CreateSearchResultEntry(index.ToString(CultureInfo.InvariantCulture), types[index]);
-                    }
-
-                    return CreateSearchResult(entries);
-                });
-
-            await _exportJobTask.ExecuteAsync(_exportJobRecord, _weakETag, _cancellationToken);
-
-            string exportedIds = _inMemoryDestinationClient.GetExportedData(new Uri(ObservationFileName, UriKind.Relative));
-            Assert.Equal("0", exportedIds);
-            exportedIds = _inMemoryDestinationClient.GetExportedData(new Uri("Encounter.ndjson", UriKind.Relative));
-            Assert.Equal("1", exportedIds);
-            Assert.Equal(2, _inMemoryDestinationClient.ExportedDataFileCount);
-
-            Assert.Equal(OperationStatus.Completed, _exportJobRecord.Status);
-        }
-
-        [Fact]
-        public async Task GivenAPatientExportJobWithTheTypeParameter_WhenExecuted_ThenOnlyCompartmentResourcesOfTheGivenTypesAreExported()
-        {
-            var exportJobRecordWithCommitPages = CreateExportJobRecord(
-                exportJobType: ExportJobType.Patient,
-                resourceType: KnownResourceTypes.Observation,
-                since: PartialDateTime.MinValue,
-                numberOfPagesPerCommit: 2);
-            SetupExportJobRecordAndOperationDataStore(exportJobRecordWithCommitPages);
-
-            _searchService.SearchAsync(
-                null,
-                Arg.Any<IReadOnlyList<Tuple<string, string>>>(),
-                _cancellationToken)
-                .Returns(x =>
-                {
-                    return CreateSearchResult(
-                        new[]
-                        {
-                            CreateSearchResultEntry("1", "Patient"),
-                        });
-                });
-
-            _searchService.SearchCompartmentAsync(
-                Arg.Any<string>(),
-                Arg.Any<string>(),
-                Arg.Any<string>(),
-                Arg.Any<IReadOnlyList<Tuple<string, string>>>(),
-                _cancellationToken)
-                .Returns(x =>
-                {
-                    string[] types = x.ArgAt<IReadOnlyList<Tuple<string, string>>>(3)[3].Item2.Split(',');
-                    SearchResultEntry[] entries = new SearchResultEntry[types.Length];
-
-                    for (int index = 0; index < types.Length; index++)
-                    {
-                        entries[index] = CreateSearchResultEntry(index.ToString(CultureInfo.InvariantCulture), types[index]);
-                    }
-
-                    return CreateSearchResult(entries);
-                });
-
-            await _exportJobTask.ExecuteAsync(_exportJobRecord, _weakETag, _cancellationToken);
-
-            string exportedIds = _inMemoryDestinationClient.GetExportedData(new Uri(PatientFileName, UriKind.Relative));
-            Assert.Equal("1", exportedIds);
-            exportedIds = _inMemoryDestinationClient.GetExportedData(new Uri(ObservationFileName, UriKind.Relative));
-            Assert.Equal("0", exportedIds);
-            Assert.Equal(2, _inMemoryDestinationClient.ExportedDataFileCount);
-
-            Assert.Equal(OperationStatus.Completed, _exportJobRecord.Status);
-        }
-
-        [Fact]
-        public async Task GivenAnExportJobToResumeWithTheTypeParameter_WhenExecuted_ThenOnlyResourcesOfTheGivenTypesAreExported()
-        {
-            var exportJobRecordWithCommitPages = CreateExportJobRecord(
-                resourceType: KnownResourceTypes.Observation + "," + KnownResourceTypes.Encounter,
-                numberOfPagesPerCommit: 1);
-            SetupExportJobRecordAndOperationDataStore(exportJobRecordWithCommitPages);
-
-            int searchCallsMade = 0;
-            _searchService.SearchAsync(
-                null,
-                Arg.Any<IReadOnlyList<Tuple<string, string>>>(),
-                _cancellationToken)
-                .Returns(x =>
-                {
-                    searchCallsMade++;
-                    var queryParameterList = x.ArgAt<IReadOnlyList<Tuple<string, string>>>(1);
-
-                    bool typeParameterIncluded = false;
-                    bool continuationTokenParameterIncluded = false;
-                    string[] types = null;
-
-                    foreach (Tuple<string, string> parameter in queryParameterList)
-                    {
-                        if (parameter.Item1 == Core.Features.KnownQueryParameterNames.ContinuationToken)
-                        {
-                            continuationTokenParameterIncluded = true;
-                        }
-                        else if (parameter.Item1 == Core.Features.KnownQueryParameterNames.Type)
-                        {
-                            typeParameterIncluded = true;
-                            types = parameter.Item2.Split(',');
-                        }
-                    }
-
-                    Assert.True(typeParameterIncluded);
-                    Assert.Equal(searchCallsMade > 1 ? true : false, continuationTokenParameterIncluded);
-
-                    if (searchCallsMade == 2)
-                    {
-                        throw new Exception();
-                    }
-
-                    SearchResultEntry[] entries = new SearchResultEntry[types.Length];
-
-                    for (int index = 0; index < types.Length; index++)
-                    {
-                        entries[index] = CreateSearchResultEntry(searchCallsMade.ToString(CultureInfo.InvariantCulture), types[index]);
-                    }
-
-                    return CreateSearchResult(entries, searchCallsMade < 4 ? "ct" : null);
-                });
-
-            await _exportJobTask.ExecuteAsync(_exportJobRecord, _weakETag, _cancellationToken);
-
-            string exportedIds = _inMemoryDestinationClient.GetExportedData(new Uri(ObservationFileName, UriKind.Relative));
-            Assert.Equal("1", exportedIds);
-            exportedIds = _inMemoryDestinationClient.GetExportedData(new Uri("Encounter.ndjson", UriKind.Relative));
-            Assert.Equal("1", exportedIds);
-            Assert.Equal(2, _inMemoryDestinationClient.ExportedDataFileCount);
-
-            // We create a new export job task here to simulate the worker picking up the "old" export job record
-            // and resuming the export process. The export destination client contains data that has
-            // been committed up until the "crash".
-            _inMemoryDestinationClient = new InMemoryExportDestinationClient();
-
-            var secondExportJobTask = new ExportJobTask(
-                () => _fhirOperationDataStore.CreateMockScope(),
-                Options.Create(_exportJobConfiguration),
-                () => _searchService.CreateMockScope(),
-                _groupMemberExtractor,
-                _resourceToByteArraySerializer,
-                _inMemoryDestinationClient,
-                NullLogger<ExportJobTask>.Instance);
-
-            // Reseting the number of calls so that the ressource id of the Patient is the same ('2') as it was when the crash happened.
-            await secondExportJobTask.ExecuteAsync(_exportJobRecord, _weakETag, _cancellationToken);
-
-            exportedIds = _inMemoryDestinationClient.GetExportedData(new Uri(ObservationFileName, UriKind.Relative));
-            Assert.Equal("34", exportedIds);
-            exportedIds = _inMemoryDestinationClient.GetExportedData(new Uri("Encounter.ndjson", UriKind.Relative));
-            Assert.Equal("34", exportedIds);
-            Assert.Equal(2, _inMemoryDestinationClient.ExportedDataFileCount);
-
-            Assert.Equal(OperationStatus.Completed, _exportJobRecord.Status);
-        }
-
-        [Fact]
-        public async Task GivenAGroupExportJob_WhenExecuted_ThenAllPatientResourcesInTheGroupAreExported()
-        {
-            var exportJobRecordWithCommitPages = CreateExportJobRecord(
-              exportJobType: ExportJobType.Group,
-              groupId: "group",
-              numberOfPagesPerCommit: 2);
-            SetupExportJobRecordAndOperationDataStore(exportJobRecordWithCommitPages);
-
-            _groupMemberExtractor.GetGroupPatientIds(
-                "group",
-                Arg.Any<DateTimeOffset>(),
-                _cancellationToken).Returns(
-                    new HashSet<string>()
-                    {
-                        "1",
-                        "2",
-                    });
-
-            _searchService.SearchAsync(
-                null,
-                Arg.Any<IReadOnlyList<Tuple<string, string>>>(),
-                _cancellationToken)
-                .Returns(x =>
-                {
-                    string[] ids = x.ArgAt<IReadOnlyList<Tuple<string, string>>>(1)[2].Item2.Split(',');
-                    SearchResultEntry[] entries = new SearchResultEntry[ids.Length];
-
-                    for (int index = 0; index < ids.Length; index++)
-                    {
-                        entries[index] = CreateSearchResultEntry(ids[index], KnownResourceTypes.Patient);
-                    }
-
-                    return CreateSearchResult(entries);
-                });
-
-            _searchService.SearchCompartmentAsync(
-                Arg.Any<string>(),
-                Arg.Any<string>(),
-                Arg.Any<string>(),
-                Arg.Any<IReadOnlyList<Tuple<string, string>>>(),
-                _cancellationToken)
-                .Returns(x =>
-                 {
-                     string parentId = x.ArgAt<string>(1);
-
-                     return CreateSearchResult(new SearchResultEntry[]
-                     {
-                         CreateSearchResultEntry(parentId, KnownResourceTypes.Observation),
-                     });
-                 });
-
-            await _exportJobTask.ExecuteAsync(_exportJobRecord, _weakETag, _cancellationToken);
-
-            string exportedIds = _inMemoryDestinationClient.GetExportedData(new Uri(PatientFileName, UriKind.Relative));
-            Assert.Equal("12", exportedIds);
-            exportedIds = _inMemoryDestinationClient.GetExportedData(new Uri(ObservationFileName, UriKind.Relative));
-            Assert.Equal("12", exportedIds);
-            Assert.Equal(2, _inMemoryDestinationClient.ExportedDataFileCount);
-
-            Assert.Equal(OperationStatus.Completed, _exportJobRecord.Status);
-        }
-
-        [Fact]
-        public async Task GivenAGroupExportJobWithMultiplePagesOfPatients_WhenExecuted_ThenAllPatientResourcesInTheGroupAreExported()
-        {
-            var exportJobRecordWithCommitPages = CreateExportJobRecord(
-              exportJobType: ExportJobType.Group,
-              groupId: "group",
-              maximumNumberOfResourcesPerQuery: 1,
-              numberOfPagesPerCommit: 2);
-            SetupExportJobRecordAndOperationDataStore(exportJobRecordWithCommitPages);
-
-            _groupMemberExtractor.GetGroupPatientIds(
-                "group",
-                Arg.Any<DateTimeOffset>(),
-                _cancellationToken).Returns(
-                    new HashSet<string>()
-                    {
-                        "1",
-                        "2",
-                        "3",
-                    });
-
-            int countOfSearches = 0;
-            _searchService.SearchAsync(
-                null,
-                Arg.Any<IReadOnlyList<Tuple<string, string>>>(),
-                _cancellationToken)
-                .Returns(x =>
-                {
-                    string[] ids = x.ArgAt<IReadOnlyList<Tuple<string, string>>>(1)[2].Item2.Split(',');
-
-                    countOfSearches++;
-
-                    return CreateSearchResult(
-                        new SearchResultEntry[]
-                        {
-                            CreateSearchResultEntry(ids[countOfSearches - 1], KnownResourceTypes.Patient),
-                        },
-                        countOfSearches < 3 ? "ct" : null);
-                });
-
-            _searchService.SearchCompartmentAsync(
-                Arg.Any<string>(),
-                Arg.Any<string>(),
-                Arg.Any<string>(),
-                Arg.Any<IReadOnlyList<Tuple<string, string>>>(),
-                _cancellationToken)
-                .Returns(x =>
-                {
-                    string parentId = x.ArgAt<string>(1);
-
-                    return CreateSearchResult(new SearchResultEntry[]
-                    {
-                         CreateSearchResultEntry(parentId, KnownResourceTypes.Observation),
-                    });
-                });
-
-            await _exportJobTask.ExecuteAsync(_exportJobRecord, _weakETag, _cancellationToken);
-
-            string exportedIds = _inMemoryDestinationClient.GetExportedData(new Uri(PatientFileName, UriKind.Relative));
-            Assert.Equal("123", exportedIds);
-            exportedIds = _inMemoryDestinationClient.GetExportedData(new Uri(ObservationFileName, UriKind.Relative));
-            Assert.Equal("123", exportedIds);
-            Assert.Equal(2, _inMemoryDestinationClient.ExportedDataFileCount);
-
-            Assert.Equal(OperationStatus.Completed, _exportJobRecord.Status);
-
-            Assert.Equal(3, countOfSearches);
-        }
-
-        [Fact]
-        public async Task GivenAGroupExportJobToResume_WhenExecuted_ThenAllPatientResourcesInTheGroupAreExported()
-        {
-            var exportJobRecordWithCommitPages = CreateExportJobRecord(
-              exportJobType: ExportJobType.Group,
-              groupId: "group",
-              maximumNumberOfResourcesPerQuery: 1,
-              numberOfPagesPerCommit: 1);
-            SetupExportJobRecordAndOperationDataStore(exportJobRecordWithCommitPages);
-
-            _groupMemberExtractor.GetGroupPatientIds(
-                "group",
-                Arg.Any<DateTimeOffset>(),
-                _cancellationToken).Returns(
-                    new HashSet<string>()
-                    {
-                        "1",
-                        "2",
-                        "3",
-                    });
-
-            int countOfSearches = 0;
-            _searchService.SearchAsync(
-                null,
-                Arg.Any<IReadOnlyList<Tuple<string, string>>>(),
-                _cancellationToken)
-                .Returns(x =>
-                {
-                    string[] ids;
-                    int continuationTokenIndex;
-                    countOfSearches++;
-
-                    if (countOfSearches == 1)
-                    {
-                        ids = x.ArgAt<IReadOnlyList<Tuple<string, string>>>(1)[2].Item2.Split(',');
-                        continuationTokenIndex = 0;
-                    }
-                    else if (countOfSearches == 2)
-                    {
-                        throw new Exception();
-                    }
-                    else
-                    {
-                        // The ids aren't in the query parameters because of the reset
-                        ids = new string[] { "1", "2", "3" };
-                        continuationTokenIndex = int.Parse(x.ArgAt<IReadOnlyList<Tuple<string, string>>>(1)[2].Item2.Substring(2));
-                    }
-
-                    return CreateSearchResult(
-                        new SearchResultEntry[]
-                        {
-                            CreateSearchResultEntry(ids[continuationTokenIndex], KnownResourceTypes.Patient),
-                        },
-                        countOfSearches < 4 ? "ct" + (continuationTokenIndex + 1) : null);
-                });
-
-            _searchService.SearchCompartmentAsync(
-                Arg.Any<string>(),
-                Arg.Any<string>(),
-                Arg.Any<string>(),
-                Arg.Any<IReadOnlyList<Tuple<string, string>>>(),
-                _cancellationToken)
-                .Returns(x =>
-                {
-                    string parentId = x.ArgAt<string>(1);
-
-                    return CreateSearchResult(new SearchResultEntry[]
-                    {
-                         CreateSearchResultEntry(parentId, KnownResourceTypes.Observation),
-                    });
-                });
-
-            await _exportJobTask.ExecuteAsync(_exportJobRecord, _weakETag, _cancellationToken);
-
-            string exportedIds = _inMemoryDestinationClient.GetExportedData(new Uri(PatientFileName, UriKind.Relative));
-            Assert.Equal("1", exportedIds);
-            exportedIds = _inMemoryDestinationClient.GetExportedData(new Uri(ObservationFileName, UriKind.Relative));
-            Assert.Equal("1", exportedIds);
-            Assert.Equal(2, _inMemoryDestinationClient.ExportedDataFileCount);
-
-            // We create a new export job task here to simulate the worker picking up the "old" export job record
-            // and resuming the export process. The export destination client contains data that has
-            // been committed up until the "crash".
-            _inMemoryDestinationClient = new InMemoryExportDestinationClient();
-
-            var secondExportJobTask = new ExportJobTask(
-                () => _fhirOperationDataStore.CreateMockScope(),
-                Options.Create(_exportJobConfiguration),
-                () => _searchService.CreateMockScope(),
-                _groupMemberExtractor,
-                _resourceToByteArraySerializer,
-                _inMemoryDestinationClient,
-                NullLogger<ExportJobTask>.Instance);
-
-            // Reseting the number of calls so that the ressource id of the Patient is the same ('2') as it was when the crash happened.
-            await secondExportJobTask.ExecuteAsync(_exportJobRecord, _weakETag, _cancellationToken);
-
-            exportedIds = _inMemoryDestinationClient.GetExportedData(new Uri(PatientFileName, UriKind.Relative));
-            Assert.Equal("23", exportedIds);
-            exportedIds = _inMemoryDestinationClient.GetExportedData(new Uri(ObservationFileName, UriKind.Relative));
-            Assert.Equal("23", exportedIds);
-            Assert.Equal(2, _inMemoryDestinationClient.ExportedDataFileCount);
-
-            Assert.Equal(OperationStatus.Completed, _exportJobRecord.Status);
-        }
-
-        [Fact]
-        public async Task GivenAGroupExportJobWithTheTypeParameter_WhenExecuted_ThenAllPatientResourcesInTheGroupAreExported()
-        {
-            var exportJobRecordWithCommitPages = CreateExportJobRecord(
-              exportJobType: ExportJobType.Group,
-              resourceType: KnownResourceTypes.Encounter + "," + KnownResourceTypes.Observation,
-              groupId: "group",
-              numberOfPagesPerCommit: 2);
-            SetupExportJobRecordAndOperationDataStore(exportJobRecordWithCommitPages);
-
-            _groupMemberExtractor.GetGroupPatientIds(
-                "group",
-                Arg.Any<DateTimeOffset>(),
-                _cancellationToken).Returns(
-                    new HashSet<string>()
-                    {
-                        "1",
-                        "2",
-                        "3",
-                    });
-
-            _searchService.SearchAsync(
-                null,
-                Arg.Any<IReadOnlyList<Tuple<string, string>>>(),
-                _cancellationToken)
-                .Returns(x =>
-                {
-                    string[] ids = x.ArgAt<IReadOnlyList<Tuple<string, string>>>(1)[2].Item2.Split(',');
-                    SearchResultEntry[] entries = new SearchResultEntry[ids.Length];
-
-                    for (int index = 0; index < ids.Length; index++)
-                    {
-                        entries[index] = CreateSearchResultEntry(ids[index], KnownResourceTypes.Patient);
-                    }
-
-                    return CreateSearchResult(entries);
-                });
-
-            _searchService.SearchCompartmentAsync(
-                Arg.Any<string>(),
-                Arg.Any<string>(),
-                Arg.Any<string>(),
-                Arg.Any<IReadOnlyList<Tuple<string, string>>>(),
-                _cancellationToken)
-                .Returns(x =>
-                {
-                    string parentId = x.ArgAt<string>(1);
-                    string[] resourceTypes = x.ArgAt<IReadOnlyList<Tuple<string, string>>>(3)[2].Item2.Split(',');
-
-                    SearchResultEntry[] entries = new SearchResultEntry[resourceTypes.Length];
-
-                    for (int index = 0; index < resourceTypes.Length; index++)
-                    {
-                        entries[index] = CreateSearchResultEntry(parentId, resourceTypes[index]);
-                    }
-
-                    return CreateSearchResult(entries);
-                });
-
-            await _exportJobTask.ExecuteAsync(_exportJobRecord, _weakETag, _cancellationToken);
-
-            string exportedIds = _inMemoryDestinationClient.GetExportedData(new Uri(PatientFileName, UriKind.Relative));
-            Assert.Equal("123", exportedIds);
-            exportedIds = _inMemoryDestinationClient.GetExportedData(new Uri(ObservationFileName, UriKind.Relative));
-            Assert.Equal("123", exportedIds);
-            exportedIds = _inMemoryDestinationClient.GetExportedData(new Uri("Encounter.ndjson", UriKind.Relative));
-            Assert.Equal("123", exportedIds);
-            Assert.Equal(3, _inMemoryDestinationClient.ExportedDataFileCount);
-
-            Assert.Equal(OperationStatus.Completed, _exportJobRecord.Status);
-        }
-
-        [Fact]
-        public async Task GivenAGroupExportJobWithANonExistantGroup_WhenExecuted_ThenTheJobIsMarkedAsFailed()
-        {
-            var exportJobRecordWithCommitPages = CreateExportJobRecord(
-              exportJobType: ExportJobType.Group,
-              resourceType: KnownResourceTypes.Encounter + "," + KnownResourceTypes.Observation,
-              groupId: "group",
-              numberOfPagesPerCommit: 2);
-            SetupExportJobRecordAndOperationDataStore(exportJobRecordWithCommitPages);
-
-            _groupMemberExtractor.GetGroupPatientIds(
-                "group",
-                Arg.Any<DateTimeOffset>(),
-                _cancellationToken).Returns<HashSet<string>>((x) =>
-                {
-                    throw new ResourceNotFoundException("test");
-                });
-
-            await _exportJobTask.ExecuteAsync(_exportJobRecord, _weakETag, _cancellationToken);
-
-            Assert.Equal(OperationStatus.Failed, _exportJobRecord.Status);
-            Assert.Equal(HttpStatusCode.BadRequest, _exportJobRecord.FailureDetails.FailureStatusCode);
-            Assert.Equal("test", _exportJobRecord.FailureDetails.FailureReason);
-        }
-
-        private ExportJobRecord CreateExportJobRecord(
-            string requestEndpoint = "https://localhost/ExportJob/",
-            ExportJobType exportJobType = ExportJobType.All,
-            string resourceType = null,
-            string hash = "hash",
-            PartialDateTime since = null,
-            string groupId = null,
-            string storageAccountConnectionHash = "",
-            string storageAccountUri = null,
-            uint maximumNumberOfResourcesPerQuery = 0,
-            uint numberOfPagesPerCommit = 0)
-        {
-            return new ExportJobRecord(
-                new Uri(requestEndpoint),
-                exportJobType,
-                resourceType,
-                hash,
-                since: since,
-                groupId: groupId,
-                storageAccountConnectionHash: storageAccountConnectionHash,
-                storageAccountUri: storageAccountUri == null ? _exportJobConfiguration.StorageAccountUri : storageAccountUri,
-                maximumNumberOfResourcesPerQuery: maximumNumberOfResourcesPerQuery == 0 ? _exportJobConfiguration.MaximumNumberOfResourcesPerQuery : maximumNumberOfResourcesPerQuery,
-                numberOfPagesPerCommit: numberOfPagesPerCommit == 0 ? _exportJobConfiguration.NumberOfPagesPerCommit : numberOfPagesPerCommit);
->>>>>>> 8db570bd
         }
 
         private SearchResult CreateSearchResult(IEnumerable<SearchResultEntry> resourceWrappers = null, string continuationToken = null)
