﻿// -------------------------------------------------------------------------------------------------
// Copyright (c) Microsoft Corporation. All rights reserved.
// Licensed under the MIT License (MIT). See LICENSE in the repo root for license information.
// -------------------------------------------------------------------------------------------------

using System;
using System.Collections.Generic;
using System.Globalization;
using System.Net;
using System.Threading;
using System.Threading.Tasks;
using EnsureThat;
using Microsoft.Extensions.Logging;
using Microsoft.Extensions.Options;
using Microsoft.Health.Core;
using Microsoft.Health.Extensions.DependencyInjection;
using Microsoft.Health.Fhir.Core.Configs;
using Microsoft.Health.Fhir.Core.Exceptions;
using Microsoft.Health.Fhir.Core.Features.Operations.Export.ExportDestinationClient;
using Microsoft.Health.Fhir.Core.Features.Operations.Export.Models;
using Microsoft.Health.Fhir.Core.Features.Persistence;
using Microsoft.Health.Fhir.Core.Features.Search;
using Microsoft.Health.Fhir.Core.Models;
using Task = System.Threading.Tasks.Task;

namespace Microsoft.Health.Fhir.Core.Features.Operations.Export
{
    public class ExportJobTask : IExportJobTask
    {
        private readonly Func<IScoped<IFhirOperationDataStore>> _fhirOperationDataStoreFactory;
        private readonly IScoped<IAnonymizerFactory> _anonymizerFactory;
        private readonly ExportJobConfiguration _exportJobConfiguration;
        private readonly Func<IScoped<ISearchService>> _searchServiceFactory;
        private readonly IGroupMemberExtractor _groupMemberExtractor;
        private readonly IResourceToByteArraySerializer _resourceToByteArraySerializer;
        private readonly IExportDestinationClient _exportDestinationClient;
        private readonly IResourceDeserializer _resourceDeserializer;
        private readonly ILogger _logger;

        // Currently we will have only one file per resource type. In the future we will add the ability to split
        // individual files based on a max file size. This could result in a single resource having multiple files.
        // We will have to update the below mapping to support multiple ExportFileInfo per resource type.
        private readonly IDictionary<string, ExportFileInfo> _resourceTypeToFileInfoMapping = new Dictionary<string, ExportFileInfo>();

        private ExportJobRecord _exportJobRecord;
        private WeakETag _weakETag;

        public ExportJobTask(
            Func<IScoped<IFhirOperationDataStore>> fhirOperationDataStoreFactory,
            IOptions<ExportJobConfiguration> exportJobConfiguration,
            Func<IScoped<ISearchService>> searchServiceFactory,
            IGroupMemberExtractor groupMemberExtractor,
            IResourceToByteArraySerializer resourceToByteArraySerializer,
            IExportDestinationClient exportDestinationClient,
            IResourceDeserializer resourceDeserializer,
            IScoped<IAnonymizerFactory> anonymizerFactory,
            ILogger<ExportJobTask> logger)
        {
            EnsureArg.IsNotNull(fhirOperationDataStoreFactory, nameof(fhirOperationDataStoreFactory));
            EnsureArg.IsNotNull(exportJobConfiguration?.Value, nameof(exportJobConfiguration));
            EnsureArg.IsNotNull(searchServiceFactory, nameof(searchServiceFactory));
            EnsureArg.IsNotNull(groupMemberExtractor, nameof(groupMemberExtractor));
            EnsureArg.IsNotNull(resourceToByteArraySerializer, nameof(resourceToByteArraySerializer));
            EnsureArg.IsNotNull(exportDestinationClient, nameof(exportDestinationClient));
            EnsureArg.IsNotNull(resourceDeserializer, nameof(resourceDeserializer));
            EnsureArg.IsNotNull(logger, nameof(logger));

            _fhirOperationDataStoreFactory = fhirOperationDataStoreFactory;
            _exportJobConfiguration = exportJobConfiguration.Value;
            _searchServiceFactory = searchServiceFactory;
            _groupMemberExtractor = groupMemberExtractor;
            _resourceToByteArraySerializer = resourceToByteArraySerializer;
            _resourceDeserializer = resourceDeserializer;
            _exportDestinationClient = exportDestinationClient;
            _anonymizerFactory = anonymizerFactory;
            _logger = logger;
        }

        /// <inheritdoc />
        public async Task ExecuteAsync(ExportJobRecord exportJobRecord, WeakETag weakETag, CancellationToken cancellationToken)
        {
            EnsureArg.IsNotNull(exportJobRecord, nameof(exportJobRecord));

            _exportJobRecord = exportJobRecord;
            _weakETag = weakETag;

            try
            {
                ExportJobConfiguration exportJobConfiguration = _exportJobConfiguration;

                string connectionHash = string.IsNullOrEmpty(_exportJobConfiguration.StorageAccountConnection) ?
                    string.Empty :
                    Microsoft.Health.Core.Extensions.StringExtensions.ComputeHash(_exportJobConfiguration.StorageAccountConnection);

                if (string.IsNullOrEmpty(exportJobRecord.StorageAccountUri))
                {
                    if (!string.Equals(exportJobRecord.StorageAccountConnectionHash, connectionHash, StringComparison.Ordinal))
                    {
                        throw new DestinationConnectionException("Storage account connection string was updated during an export job.", HttpStatusCode.BadRequest);
                    }
                }
                else
                {
                    exportJobConfiguration = new ExportJobConfiguration();
                    exportJobConfiguration.Enabled = _exportJobConfiguration.Enabled;
                    exportJobConfiguration.StorageAccountUri = exportJobRecord.StorageAccountUri;
                }

                // Connect to export destination using appropriate client.
                await _exportDestinationClient.ConnectAsync(exportJobConfiguration, cancellationToken, _exportJobRecord.Id);

                // If we are resuming a job, we can detect that by checking the progress info from the job record.
                // If it is null, then we know we are processing a new job.
                if (_exportJobRecord.Progress == null)
                {
                    _exportJobRecord.Progress = new ExportJobProgress(continuationToken: null, page: 0);
                }

                // The intial list of query parameters will not have a continutation token. We will add that later if we get one back
                // from the search result.
                var queryParametersList = new List<Tuple<string, string>>()
                {
                    Tuple.Create(KnownQueryParameterNames.Count, _exportJobRecord.MaximumNumberOfResourcesPerQuery.ToString(CultureInfo.InvariantCulture)),
                    Tuple.Create(KnownQueryParameterNames.LastUpdated, $"le{_exportJobRecord.QueuedTime.ToString("o", CultureInfo.InvariantCulture)}"),
                };

                if (_exportJobRecord.Since != null)
                {
                    queryParametersList.Add(Tuple.Create(KnownQueryParameterNames.LastUpdated, $"ge{_exportJobRecord.Since}"));
                }

                ExportJobProgress progress = _exportJobRecord.Progress;

                await RunExportSearch(exportJobConfiguration, progress, queryParametersList, cancellationToken);

                await CompleteJobAsync(OperationStatus.Completed, cancellationToken);

                _logger.LogTrace("Successfully completed the job.");
            }
            catch (JobConflictException)
            {
                // The export job was updated externally. There might be some additional resources that were exported
                // but we will not be updating the job record.
                _logger.LogTrace("The job was updated by another process.");
            }
            catch (DestinationConnectionException dce)
            {
                _logger.LogError(dce, "Can't connect to destination. The job will be marked as failed.");

                _exportJobRecord.FailureDetails = new JobFailureDetails(dce.Message, dce.StatusCode);
                await CompleteJobAsync(OperationStatus.Failed, cancellationToken);
            }
<<<<<<< HEAD
            catch (FailedToParseAnonymizationConfigurationException ex)
            {
                _logger.LogError(ex, "Failed to parse anonymization configuration. The job will be marked as failed.");

                _exportJobRecord.FailureDetails = new JobFailureDetails(ex.Message, HttpStatusCode.BadRequest);
                await CompleteJobAsync(OperationStatus.Failed, cancellationToken);
            }
            catch (AnonymizationConfigurationNotFoundException ex)
            {
                _logger.LogError(ex, "Cannot found anonymization configuration. The job will be marked as failed.");

                _exportJobRecord.FailureDetails = new JobFailureDetails(ex.Message, HttpStatusCode.BadRequest);
                await CompleteJobAsync(OperationStatus.Failed, cancellationToken);
            }
            catch (AnonymizationConfigurationFetchException ex)
            {
                _logger.LogError(ex, "Failed to fetch anonymization configuration file. The job will be marked as failed.");

                _exportJobRecord.FailureDetails = new JobFailureDetails(ex.Message, HttpStatusCode.BadRequest);
=======
            catch (ResourceNotFoundException rnfe)
            {
                _logger.LogError(rnfe, "Can't find specified resource. The job will be marked as failed.");

                _exportJobRecord.FailureDetails = new JobFailureDetails(rnfe.Message, HttpStatusCode.BadRequest);
>>>>>>> 8db570bd
                await CompleteJobAsync(OperationStatus.Failed, cancellationToken);
            }
            catch (Exception ex)
            {
                // The job has encountered an error it cannot recover from.
                // Try to update the job to failed state.
                _logger.LogError(ex, "Encountered an unhandled exception. The job will be marked as failed.");

                _exportJobRecord.FailureDetails = new JobFailureDetails(Resources.UnknownError, HttpStatusCode.InternalServerError);
                await CompleteJobAsync(OperationStatus.Failed, cancellationToken);
            }
        }

        private async Task CompleteJobAsync(OperationStatus completionStatus, CancellationToken cancellationToken)
        {
            _exportJobRecord.Status = completionStatus;
            _exportJobRecord.EndTime = Clock.UtcNow;

            await UpdateJobRecordAsync(cancellationToken);
            _logger.LogInformation($"Export job completed. Id: {_exportJobRecord.Id}, Queued Time: {_exportJobRecord.QueuedTime}, End Time: {_exportJobRecord.EndTime}, IsAnonymizedExport: {IsAnonymizedExportJob()}");
        }

        private async Task UpdateJobRecordAsync(CancellationToken cancellationToken)
        {
            using (IScoped<IFhirOperationDataStore> fhirOperationDataStore = _fhirOperationDataStoreFactory())
            {
                ExportJobOutcome updatedExportJobOutcome = await fhirOperationDataStore.Value.UpdateExportJobAsync(_exportJobRecord, _weakETag, cancellationToken);

                _exportJobRecord = updatedExportJobOutcome.JobRecord;
                _weakETag = updatedExportJobOutcome.ETag;
            }
        }

        private async Task RunExportSearch(
            ExportJobConfiguration exportJobConfiguration,
            ExportJobProgress progress,
            List<Tuple<string, string>> sharedQueryParametersList,
            CancellationToken cancellationToken)
        {
            EnsureArg.IsNotNull(exportJobConfiguration, nameof(exportJobConfiguration));
            EnsureArg.IsNotNull(progress, nameof(progress));
            EnsureArg.IsNotNull(sharedQueryParametersList, nameof(sharedQueryParametersList));

            // Current batch will be used to organize a set of search results into a group so that they can be committed together.
            string currentBatchId = progress.Page.ToString("d6");

            List<Tuple<string, string>> queryParametersList = new List<Tuple<string, string>>(sharedQueryParametersList);
            if (progress.ContinuationToken != null)
            {
                queryParametersList.Add(Tuple.Create(KnownQueryParameterNames.ContinuationToken, progress.ContinuationToken));
            }

            if (_exportJobRecord.ExportType == ExportJobType.Patient)
            {
                queryParametersList.Add(Tuple.Create(KnownQueryParameterNames.Type, KnownResourceTypes.Patient));
            }
            else if (_exportJobRecord.ExportType == ExportJobType.All && !string.IsNullOrEmpty(_exportJobRecord.ResourceType))
            {
                queryParametersList.Add(Tuple.Create(KnownQueryParameterNames.Type, _exportJobRecord.ResourceType));
            }

            // Process the export if:
            // 1. There is continuation token, which means there is more resource to be exported.
            // 2. There is no continuation token but the page is 0, which means it's the initial export.
            while (progress.ContinuationToken != null || progress.Page == 0)
            {
                SearchResult searchResult = null;

                // Search and process the results.
                switch (_exportJobRecord.ExportType)
                {
                    case ExportJobType.All:
                    case ExportJobType.Patient:
                        using (IScoped<ISearchService> searchService = _searchServiceFactory())
                        {
                            searchResult = await searchService.Value.SearchAsync(
                                resourceType: null,
                                queryParametersList,
                                cancellationToken);
                        }

                        break;
                    case ExportJobType.Group:
                        searchResult = await GetGroupPatients(
                            _exportJobRecord.GroupId,
                            queryParametersList,
                            _exportJobRecord.QueuedTime,
                            cancellationToken);
                        break;
                }

                if (_exportJobRecord.ExportType == ExportJobType.Patient || _exportJobRecord.ExportType == ExportJobType.Group)
                {
                    uint resultIndex = 0;
                    foreach (SearchResultEntry result in searchResult.Results)
                    {
                        // If a job is resumed in the middle of processing patient compartment resources it will skip patients it has already exported compartment information for.
                        // This assumes the order of the search results is the same every time the same search is performed.
                        if (progress.SubSearch != null && result.Resource.ResourceId != progress.SubSearch.TriggeringResourceId)
                        {
                            resultIndex++;
                            continue;
                        }

                        if (progress.SubSearch == null)
                        {
                            progress.NewSubSearch(result.Resource.ResourceId);
                        }

                        await RunExportCompartmentSearch(exportJobConfiguration, progress.SubSearch, sharedQueryParametersList, cancellationToken, currentBatchId + ":" + resultIndex.ToString("d6"));
                        resultIndex++;

                        progress.ClearSubSearch();
                    }
                }

                if (IsAnonymizedExportJob())
                {
                    string configurationWithEtag =
                        $"{_exportJobRecord.AnonymizationConfigurationLocation}:{_exportJobRecord.AnonymizationConfigurationFileETag}";

                    IAnonymizer anonymizer = await _anonymizerFactory.Value.CreateAnonymizerAsync(configurationWithEtag, cancellationToken);
                    await ProcessSearchResultsAsync(searchResult.Results, currentBatchId, anonymizer, cancellationToken);
                }
                else
                {
                    await ProcessSearchResultsAsync(searchResult.Results, currentBatchId, null, cancellationToken);
                }

                if (searchResult.ContinuationToken == null)
                {
                    // No more continuation token, we are done.
                    break;
                }

                await ProcessProgressChange(
                    exportJobConfiguration,
                    progress,
                    queryParametersList,
                    searchResult.ContinuationToken,
                    forceCommit: _exportJobRecord.ExportType == ExportJobType.Patient || _exportJobRecord.ExportType == ExportJobType.Group,
                    cancellationToken);
                currentBatchId = progress.Page.ToString("d6");
            }

            // Commit one last time for any pending changes.
            await _exportDestinationClient.CommitAsync(exportJobConfiguration, cancellationToken);
        }

        private async Task RunExportCompartmentSearch(
            ExportJobConfiguration exportJobConfiguration,
            ExportJobProgress progress,
            List<Tuple<string, string>> sharedQueryParametersList,
            CancellationToken cancellationToken,
            string batchIdPrefix = "")
        {
            EnsureArg.IsNotNull(exportJobConfiguration, nameof(exportJobConfiguration));
            EnsureArg.IsNotNull(progress, nameof(progress));
            EnsureArg.IsNotNull(sharedQueryParametersList, nameof(sharedQueryParametersList));

            // Current batch will be used to organize a set of search results into a group so that they can be committed together.
            string currentBatchId = batchIdPrefix + "-" + progress.Page.ToString("d6");

            List<Tuple<string, string>> queryParametersList = new List<Tuple<string, string>>(sharedQueryParametersList);
            if (progress.ContinuationToken != null)
            {
                queryParametersList.Add(Tuple.Create(KnownQueryParameterNames.ContinuationToken, progress.ContinuationToken));
            }

            if (!string.IsNullOrEmpty(_exportJobRecord.ResourceType))
            {
                queryParametersList.Add(Tuple.Create(KnownQueryParameterNames.Type, _exportJobRecord.ResourceType));
            }

            // Process the export if:
            // 1. There is continuation token, which means there is more resource to be exported.
            // 2. There is no continuation token but the page is 0, which means it's the initial export.
            while (progress.ContinuationToken != null || progress.Page == 0)
            {
                SearchResult searchResult = null;

                // Search and process the results.
                using (IScoped<ISearchService> searchService = _searchServiceFactory())
                {
                    searchResult = await searchService.Value.SearchCompartmentAsync(
                        compartmentType: KnownResourceTypes.Patient,
                        compartmentId: progress.TriggeringResourceId,
                        resourceType: null,
                        queryParametersList,
                        cancellationToken);
                }

                await ProcessSearchResultsAsync(searchResult.Results, currentBatchId, null, cancellationToken);

                if (searchResult.ContinuationToken == null)
                {
                    // No more continuation token, we are done.
                    break;
                }

                await ProcessProgressChange(exportJobConfiguration, progress, queryParametersList, searchResult.ContinuationToken, false, cancellationToken);
                currentBatchId = batchIdPrefix + '-' + progress.Page.ToString("d6");
            }

            // Commit one last time for any pending changes.
            await _exportDestinationClient.CommitAsync(exportJobConfiguration, cancellationToken);
            await UpdateJobRecordAsync(cancellationToken);
        }

        private async Task ProcessSearchResultsAsync(IEnumerable<SearchResultEntry> searchResults, string partId, IAnonymizer anonymizer, CancellationToken cancellationToken)
        {
            foreach (SearchResultEntry result in searchResults)
            {
                ResourceWrapper resourceWrapper = result.Resource;

                string resourceType = resourceWrapper.ResourceTypeName;

                // Check whether we already have an existing file for the current resource type.
                if (!_resourceTypeToFileInfoMapping.TryGetValue(resourceType, out ExportFileInfo exportFileInfo))
                {
                    // Check whether we have seen this file previously (in situations where we are resuming an export)
                    if (_exportJobRecord.Output.TryGetValue(resourceType, out exportFileInfo))
                    {
                        // A file already exists for this resource type. Let us open the file on the client.
                        await _exportDestinationClient.OpenFileAsync(exportFileInfo.FileUri, cancellationToken);
                    }
                    else
                    {
                        // File does not exist. Create it.
                        string fileName = resourceType + ".ndjson";
                        Uri fileUri = await _exportDestinationClient.CreateFileAsync(fileName, cancellationToken);

                        exportFileInfo = new ExportFileInfo(resourceType, fileUri, sequence: 0);

                        // Since we created a new file the JobRecord Output also needs to know about it.
                        _exportJobRecord.Output.TryAdd(resourceType, exportFileInfo);
                    }

                    _resourceTypeToFileInfoMapping.Add(resourceType, exportFileInfo);
                }

                ResourceElement element = _resourceDeserializer.Deserialize(resourceWrapper);

                if (anonymizer != null)
                {
                    element = anonymizer.Anonymize(element);
                }

                // Serialize into NDJson and write to the file.
                byte[] bytesToWrite = _resourceToByteArraySerializer.Serialize(element);

                await _exportDestinationClient.WriteFilePartAsync(exportFileInfo.FileUri, partId, bytesToWrite, cancellationToken);

                // Increment the file information.
                exportFileInfo.IncrementCount(bytesToWrite.Length);
            }
        }

        private async Task ProcessProgressChange(
            ExportJobConfiguration exportJobConfiguration,
            ExportJobProgress progress,
            List<Tuple<string, string>> queryParametersList,
            string continuationToken,
            bool forceCommit,
            CancellationToken cancellationToken)
        {
            // Update the continuation token in local cache and queryParams.
            // We will add or udpate the continuation token in the query parameters list.
            progress.UpdateContinuationToken(continuationToken);

            bool replacedContinuationToken = false;
            for (int index = 0; index < queryParametersList.Count; index++)
            {
                if (queryParametersList[index].Item1 == KnownQueryParameterNames.ContinuationToken)
                {
                    queryParametersList[index] = Tuple.Create(KnownQueryParameterNames.ContinuationToken, progress.ContinuationToken);
                    replacedContinuationToken = true;
                }
            }

            if (!replacedContinuationToken)
            {
                queryParametersList.Add(Tuple.Create(KnownQueryParameterNames.ContinuationToken, progress.ContinuationToken));
            }

            if (progress.Page % _exportJobRecord.NumberOfPagesPerCommit == 0 || forceCommit)
            {
                // Commit the changes.
                await _exportDestinationClient.CommitAsync(exportJobConfiguration, cancellationToken);

                // Update the job record.
                await UpdateJobRecordAsync(cancellationToken);
            }
        }

<<<<<<< HEAD
        private bool IsAnonymizedExportJob()
        {
            return !string.IsNullOrEmpty(_exportJobRecord.AnonymizationConfigurationLocation);
=======
        private async Task<SearchResult> GetGroupPatients(string groupId, List<Tuple<string, string>> queryParametersList, DateTimeOffset groupMembershipTime, CancellationToken cancellationToken)
        {
            if (!queryParametersList.Exists((Tuple<string, string> parameter) => parameter.Item1 == KnownQueryParameterNames.Id || parameter.Item1 == KnownQueryParameterNames.ContinuationToken))
            {
                var patientIds = await _groupMemberExtractor.GetGroupPatientIds(groupId, groupMembershipTime, cancellationToken);
                queryParametersList.Add(Tuple.Create(KnownQueryParameterNames.Id, string.Join(',', patientIds)));
            }

            using (IScoped<ISearchService> searchService = _searchServiceFactory())
            {
                return await searchService.Value.SearchAsync(
                               resourceType: null,
                               queryParametersList,
                               cancellationToken);
            }
>>>>>>> 8db570bd
        }
    }
}<|MERGE_RESOLUTION|>--- conflicted
+++ resolved
@@ -150,7 +150,13 @@
                 _exportJobRecord.FailureDetails = new JobFailureDetails(dce.Message, dce.StatusCode);
                 await CompleteJobAsync(OperationStatus.Failed, cancellationToken);
             }
-<<<<<<< HEAD
+            catch (ResourceNotFoundException rnfe)
+            {
+                _logger.LogError(rnfe, "Can't find specified resource. The job will be marked as failed.");
+
+                _exportJobRecord.FailureDetails = new JobFailureDetails(rnfe.Message, HttpStatusCode.BadRequest);
+                await CompleteJobAsync(OperationStatus.Failed, cancellationToken);
+            }
             catch (FailedToParseAnonymizationConfigurationException ex)
             {
                 _logger.LogError(ex, "Failed to parse anonymization configuration. The job will be marked as failed.");
@@ -170,13 +176,6 @@
                 _logger.LogError(ex, "Failed to fetch anonymization configuration file. The job will be marked as failed.");
 
                 _exportJobRecord.FailureDetails = new JobFailureDetails(ex.Message, HttpStatusCode.BadRequest);
-=======
-            catch (ResourceNotFoundException rnfe)
-            {
-                _logger.LogError(rnfe, "Can't find specified resource. The job will be marked as failed.");
-
-                _exportJobRecord.FailureDetails = new JobFailureDetails(rnfe.Message, HttpStatusCode.BadRequest);
->>>>>>> 8db570bd
                 await CompleteJobAsync(OperationStatus.Failed, cancellationToken);
             }
             catch (Exception ex)
@@ -472,11 +471,11 @@
             }
         }
 
-<<<<<<< HEAD
         private bool IsAnonymizedExportJob()
         {
             return !string.IsNullOrEmpty(_exportJobRecord.AnonymizationConfigurationLocation);
-=======
+        }
+
         private async Task<SearchResult> GetGroupPatients(string groupId, List<Tuple<string, string>> queryParametersList, DateTimeOffset groupMembershipTime, CancellationToken cancellationToken)
         {
             if (!queryParametersList.Exists((Tuple<string, string> parameter) => parameter.Item1 == KnownQueryParameterNames.Id || parameter.Item1 == KnownQueryParameterNames.ContinuationToken))
@@ -492,7 +491,6 @@
                                queryParametersList,
                                cancellationToken);
             }
->>>>>>> 8db570bd
         }
     }
 }