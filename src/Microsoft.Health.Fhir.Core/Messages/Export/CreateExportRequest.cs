﻿// -------------------------------------------------------------------------------------------------
// Copyright (c) Microsoft Corporation. All rights reserved.
// Licensed under the MIT License (MIT). See LICENSE in the repo root for license information.
// -------------------------------------------------------------------------------------------------

using System;
using EnsureThat;
using MediatR;
using Microsoft.Health.Fhir.Core.Features.Operations.Export;
using Microsoft.Health.Fhir.Core.Models;

namespace Microsoft.Health.Fhir.Core.Messages.Export
{
    public class CreateExportRequest : IRequest<CreateExportResponse>
    {
<<<<<<< HEAD
        public CreateExportRequest(Uri requestUri, ExportJobType requestType, string resourceType = null, PartialDateTime since = null, string anonymizationConfigurationLocation = null, string anonymizationConfigurationFileETag = null)
=======
        public CreateExportRequest(Uri requestUri, ExportJobType requestType, string resourceType = null, PartialDateTime since = null, string groupId = null)
>>>>>>> 8db570bd
        {
            EnsureArg.IsNotNull(requestUri, nameof(requestUri));

            RequestUri = requestUri;
            RequestType = requestType;
            ResourceType = resourceType;
            Since = since;
<<<<<<< HEAD
            AnonymizationConfigurationLocation = anonymizationConfigurationLocation;
            AnonymizationConfigurationFileETag = anonymizationConfigurationFileETag;
=======
            GroupId = groupId;
>>>>>>> 8db570bd
        }

        public Uri RequestUri { get; }

        public ExportJobType RequestType { get; }

        public string ResourceType { get; }

        public PartialDateTime Since { get; }

<<<<<<< HEAD
        public string AnonymizationConfigurationLocation { get; }

        public string AnonymizationConfigurationFileETag { get; }
=======
        public string GroupId { get; }
>>>>>>> 8db570bd
    }
}<|MERGE_RESOLUTION|>--- conflicted
+++ resolved
@@ -13,11 +13,7 @@
 {
     public class CreateExportRequest : IRequest<CreateExportResponse>
     {
-<<<<<<< HEAD
-        public CreateExportRequest(Uri requestUri, ExportJobType requestType, string resourceType = null, PartialDateTime since = null, string anonymizationConfigurationLocation = null, string anonymizationConfigurationFileETag = null)
-=======
-        public CreateExportRequest(Uri requestUri, ExportJobType requestType, string resourceType = null, PartialDateTime since = null, string groupId = null)
->>>>>>> 8db570bd
+        public CreateExportRequest(Uri requestUri, ExportJobType requestType, string resourceType = null, PartialDateTime since = null, string anonymizationConfigurationLocation = null, string anonymizationConfigurationFileETag = null, string groupId = null)
         {
             EnsureArg.IsNotNull(requestUri, nameof(requestUri));
 
@@ -25,12 +21,9 @@
             RequestType = requestType;
             ResourceType = resourceType;
             Since = since;
-<<<<<<< HEAD
             AnonymizationConfigurationLocation = anonymizationConfigurationLocation;
             AnonymizationConfigurationFileETag = anonymizationConfigurationFileETag;
-=======
             GroupId = groupId;
->>>>>>> 8db570bd
         }
 
         public Uri RequestUri { get; }
@@ -41,12 +34,10 @@
 
         public PartialDateTime Since { get; }
 
-<<<<<<< HEAD
         public string AnonymizationConfigurationLocation { get; }
 
         public string AnonymizationConfigurationFileETag { get; }
-=======
+
         public string GroupId { get; }
->>>>>>> 8db570bd
     }
 }