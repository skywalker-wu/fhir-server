--- conflicted
+++ resolved
@@ -13,11 +13,7 @@
 {
     public class CreateExportRequest : IRequest<CreateExportResponse>
     {
-<<<<<<< HEAD
-        public CreateExportRequest(Uri requestUri, ExportJobType requestType, string resourceType = null, PartialDateTime since = null, string groupId = null, string anonymizationConfigurationLocation = null, string anonymizationConfigurationFileETag = null)
-=======
-        public CreateExportRequest(Uri requestUri, ExportJobType requestType, string resourceType = null, PartialDateTime since = null, string groupId = null, string containerName = null)
->>>>>>> 2b51e50e
+        public CreateExportRequest(Uri requestUri, ExportJobType requestType, string resourceType = null, PartialDateTime since = null, string groupId = null, string containerName = null, string anonymizationConfigurationLocation = null, string anonymizationConfigurationFileETag = null)
         {
             EnsureArg.IsNotNull(requestUri, nameof(requestUri));
 
