﻿// -------------------------------------------------------------------------------------------------
// Copyright (c) Microsoft Corporation. All rights reserved.
// Licensed under the MIT License (MIT). See LICENSE in the repo root for license information.
// -------------------------------------------------------------------------------------------------

using System;
using System.Threading;
using System.Threading.Tasks;
using EnsureThat;
using MediatR;
using Microsoft.Health.Fhir.Core.Features.Operations.Export;
using Microsoft.Health.Fhir.Core.Messages.Export;
using Microsoft.Health.Fhir.Core.Models;

namespace Microsoft.Health.Fhir.Core.Extensions
{
    public static class ExportMediatorExtensions
    {
        public static async Task<CreateExportResponse> ExportAsync(
            this IMediator mediator,
            Uri requestUri,
            ExportJobType requestType,
            string resourceType,
            PartialDateTime since,
            string groupId,
<<<<<<< HEAD
            string anonymizationConfigLocation,
            string anonymizationConfigFileETag,
=======
            string containerName,
>>>>>>> 2b51e50e
            CancellationToken cancellationToken)
        {
            EnsureArg.IsNotNull(mediator, nameof(mediator));
            EnsureArg.IsNotNull(requestUri, nameof(requestUri));

<<<<<<< HEAD
            var request = new CreateExportRequest(requestUri, requestType, resourceType, since, groupId, anonymizationConfigLocation, anonymizationConfigFileETag);
=======
            var request = new CreateExportRequest(requestUri, requestType, resourceType, since, groupId, containerName);
>>>>>>> 2b51e50e

            CreateExportResponse response = await mediator.Send(request, cancellationToken);
            return response;
        }

        public static async Task<GetExportResponse> GetExportStatusAsync(this IMediator mediator, Uri requestUri, string jobId, CancellationToken cancellationToken)
        {
            EnsureArg.IsNotNull(mediator, nameof(mediator));
            EnsureArg.IsNotNull(requestUri, nameof(requestUri));
            EnsureArg.IsNotNullOrWhiteSpace(jobId, nameof(jobId));

            var request = new GetExportRequest(requestUri, jobId);

            GetExportResponse response = await mediator.Send(request, cancellationToken);
            return response;
        }

        public static async Task<CancelExportResponse> CancelExportAsync(this IMediator mediator, string jobId, CancellationToken cancellationToken)
        {
            EnsureArg.IsNotNull(mediator, nameof(mediator));
            EnsureArg.IsNotNullOrWhiteSpace(jobId, nameof(jobId));

            var request = new CancelExportRequest(jobId);

            return await mediator.Send(request, cancellationToken);
        }
    }
}<|MERGE_RESOLUTION|>--- conflicted
+++ resolved
@@ -23,22 +23,15 @@
             string resourceType,
             PartialDateTime since,
             string groupId,
-<<<<<<< HEAD
+            string containerName,
             string anonymizationConfigLocation,
             string anonymizationConfigFileETag,
-=======
-            string containerName,
->>>>>>> 2b51e50e
             CancellationToken cancellationToken)
         {
             EnsureArg.IsNotNull(mediator, nameof(mediator));
             EnsureArg.IsNotNull(requestUri, nameof(requestUri));
 
-<<<<<<< HEAD
-            var request = new CreateExportRequest(requestUri, requestType, resourceType, since, groupId, anonymizationConfigLocation, anonymizationConfigFileETag);
-=======
-            var request = new CreateExportRequest(requestUri, requestType, resourceType, since, groupId, containerName);
->>>>>>> 2b51e50e
+            var request = new CreateExportRequest(requestUri, requestType, resourceType, since, groupId, containerName, anonymizationConfigLocation, anonymizationConfigFileETag);
 
             CreateExportResponse response = await mediator.Send(request, cancellationToken);
             return response;
