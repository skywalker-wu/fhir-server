--- conflicted
+++ resolved
@@ -6,11 +6,8 @@
 using System.Collections.Generic;
 using System.Linq;
 using System.Threading.Tasks;
-<<<<<<< HEAD
+using EnsureThat;
 using FluentValidation.Results;
-=======
-using EnsureThat;
->>>>>>> 88beb49d
 using Hl7.Fhir.Model;
 using MediatR;
 using Microsoft.AspNetCore.Authorization;
@@ -55,12 +52,22 @@
         [Route(KnownRoutes.ValidateResourceType)]
         [AuditEventType(AuditEventSubType.Read)]
         [Authorize(PolicyNames.ReadPolicy)]
-<<<<<<< HEAD
-        public async Task<IActionResult> Validate(string typeParameter, [FromBody] Resource resource)
+        public async Task<IActionResult> Validate([FromBody] Resource resource, [FromQuery(Name = KnownQueryParameterNames.Profile)] string profile, [FromQuery(Name = KnownQueryParameterNames.Mode)] string mode)
         {
             if (!_features.SupportsValidate)
             {
                 throw new OperationNotImplementedException(Resources.ValidationNotSupported);
+            }
+
+
+            if (profile != null)
+            {
+                throw new OperationNotImplementedException(Resources.ValidateWithProfileNotSupported);
+            }
+
+            if (mode != null)
+            {
+                throw new OperationNotImplementedException(Resources.ValidationModesNotSupported);
             }
 
             if (resource.ResourceType == ResourceType.Parameters)
@@ -82,28 +89,6 @@
                     {
                         new ValidationFailure(nameof(Base.TypeName), Resources.ResourceTypeMismatch),
                     });
-=======
-        public async Task<IActionResult> Validate([FromBody] Resource resource, [FromQuery(Name = KnownQueryParameterNames.Profile)] string profile, [FromQuery(Name = KnownQueryParameterNames.Mode)] string mode)
-        {
-            if (!_features.SupportsValidate)
-            {
-                throw new OperationNotImplementedException(Resources.ValidationNotSupported);
-            }
-
-            if (resource.ResourceType == ResourceType.Parameters)
-            {
-                throw new OperationNotImplementedException(Resources.ValidateWithParametersNotSupported);
-            }
-
-            if (profile != null)
-            {
-                throw new OperationNotImplementedException(Resources.ValidateWithProfileNotSupported);
-            }
-
-            if (mode != null)
-            {
-                throw new OperationNotImplementedException(Resources.ValidationModesNotSupported);
->>>>>>> 88beb49d
             }
 
             var response = await _mediator.Send<ValidateOperationResponse>(new ValidateOperationRequest(resource.ToResourceElement()));
