--- conflicted
+++ resolved
@@ -79,11 +79,7 @@
         public async Task<IActionResult> Export([FromQuery(Name = KnownQueryParameterNames.Since)] PartialDateTime since, [FromQuery(Name = KnownQueryParameterNames.AnonymizationConfigurationLocation)] string anonymizationConfigLocation, [FromQuery(Name = KnownQueryParameterNames.AnonymizationConfigurationFileHash)] string anonymizationConfigFileHash)
         {
             CheckIfExportIsEnabled();
-<<<<<<< HEAD
-            return await SendExportRequest(since, anonymizationConfigLocation: anonymizationConfigLocation, anonymizationConfigFileHash: anonymizationConfigFileHash);
-=======
-            return await SendExportRequest(ExportJobType.All, since);
->>>>>>> aa52955b
+            return await SendExportRequest(ExportJobType.All, since, anonymizationConfigLocation: anonymizationConfigLocation, anonymizationConfigFileHash: anonymizationConfigFileHash);
         }
 
         [HttpGet]
@@ -154,15 +150,9 @@
             return new ExportResult(response.StatusCode);
         }
 
-<<<<<<< HEAD
-        private async Task<IActionResult> SendExportRequest(PartialDateTime since, string type = null, string anonymizationConfigLocation = null, string anonymizationConfigFileHash = null)
+        private async Task<IActionResult> SendExportRequest(ExportJobType exportType, PartialDateTime since, string resourceType = null, string anonymizationConfigLocation = null, string anonymizationConfigFileHash = null)
         {
-            CreateExportResponse response = await _mediator.ExportAsync(_fhirRequestContextAccessor.FhirRequestContext.Uri, type, since, anonymizationConfigLocation, anonymizationConfigFileHash, HttpContext.RequestAborted);
-=======
-        private async Task<IActionResult> SendExportRequest(ExportJobType exportType, PartialDateTime since, string resourceType = null)
-        {
-            CreateExportResponse response = await _mediator.ExportAsync(_fhirRequestContextAccessor.FhirRequestContext.Uri, exportType, resourceType, since, HttpContext.RequestAborted);
->>>>>>> aa52955b
+            CreateExportResponse response = await _mediator.ExportAsync(_fhirRequestContextAccessor.FhirRequestContext.Uri, exportType, resourceType, since, anonymizationConfigLocation, anonymizationConfigFileHash, HttpContext.RequestAborted);
 
             var exportResult = ExportResult.Accepted();
             exportResult.SetContentLocationHeader(_urlResolver, OperationsConstants.Export, response.JobId);
